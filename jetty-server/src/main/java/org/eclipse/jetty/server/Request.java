//
//  ========================================================================
//  Copyright (c) 1995-2013 Mort Bay Consulting Pty. Ltd.
//  ------------------------------------------------------------------------
//  All rights reserved. This program and the accompanying materials
//  are made available under the terms of the Eclipse Public License v1.0
//  and Apache License v2.0 which accompanies this distribution.
//
//      The Eclipse Public License is available at
//      http://www.eclipse.org/legal/epl-v10.html
//
//      The Apache License v2.0 is available at
//      http://www.opensource.org/licenses/apache2.0.php
//
//  You may elect to redistribute this code under either of these licenses.
//  ========================================================================
//

package org.eclipse.jetty.server;

import java.io.BufferedReader;
import java.io.ByteArrayOutputStream;
import java.io.File;
import java.io.IOException;
import java.io.InputStream;
import java.io.InputStreamReader;
import java.io.UnsupportedEncodingException;
import java.net.InetAddress;
import java.net.InetSocketAddress;
import java.nio.charset.Charset;
import java.security.Principal;
import java.util.ArrayList;
import java.util.Collection;
import java.util.Collections;
import java.util.Enumeration;
import java.util.EventListener;
import java.util.HashMap;
import java.util.List;
import java.util.Locale;
import java.util.Map;

import javax.servlet.AsyncContext;
import javax.servlet.AsyncListener;
import javax.servlet.DispatcherType;
import javax.servlet.MultipartConfigElement;
import javax.servlet.RequestDispatcher;
import javax.servlet.ServletContext;
import javax.servlet.ServletException;
import javax.servlet.ServletInputStream;
import javax.servlet.ServletRequest;
import javax.servlet.ServletRequestAttributeEvent;
import javax.servlet.ServletRequestAttributeListener;
import javax.servlet.ServletRequestEvent;
import javax.servlet.ServletRequestListener;
import javax.servlet.ServletResponse;
import javax.servlet.http.Cookie;
import javax.servlet.http.HttpServletRequest;
import javax.servlet.http.HttpServletResponse;
import javax.servlet.http.HttpSession;
import javax.servlet.http.Part;

import org.eclipse.jetty.http.HttpCookie;
import org.eclipse.jetty.http.HttpFields;
import org.eclipse.jetty.http.HttpHeader;
import org.eclipse.jetty.http.HttpMethod;
import org.eclipse.jetty.http.HttpScheme;
import org.eclipse.jetty.http.HttpStatus;
import org.eclipse.jetty.http.HttpURI;
import org.eclipse.jetty.http.HttpVersion;
import org.eclipse.jetty.http.MimeTypes;
import org.eclipse.jetty.server.handler.ContextHandler;
import org.eclipse.jetty.server.handler.ContextHandler.Context;
import org.eclipse.jetty.server.session.AbstractSession;
import org.eclipse.jetty.util.Attributes;
import org.eclipse.jetty.util.AttributesMap;
<<<<<<< HEAD
=======
import org.eclipse.jetty.util.IO;
import org.eclipse.jetty.util.LazyList;
>>>>>>> d967ee2c
import org.eclipse.jetty.util.MultiException;
import org.eclipse.jetty.util.MultiMap;
import org.eclipse.jetty.util.MultiPartInputStreamParser;
import org.eclipse.jetty.util.StringUtil;
import org.eclipse.jetty.util.URIUtil;
import org.eclipse.jetty.util.UrlEncoded;
import org.eclipse.jetty.util.log.Log;
import org.eclipse.jetty.util.log.Logger;

/* ------------------------------------------------------------ */
/**
 * Jetty Request.
 * <p>
 * Implements {@link javax.servlet.http.HttpServletRequest} from the <code>javax.servlet.http</code> package.
 * </p>
 * <p>
 * The standard interface of mostly getters, is extended with setters so that the request is mutable by the handlers that it is passed to. This allows the
 * request object to be as lightweight as possible and not actually implement any significant behavior. For example
 * <ul>
 *
 * <li>The {@link Request#getContextPath()} method will return null, until the request has been passed to a {@link ContextHandler} which matches the
 * {@link Request#getPathInfo()} with a context path and calls {@link Request#setContextPath(String)} as a result.</li>
 *
 * <li>the HTTP session methods will all return null sessions until such time as a request has been passed to a
 * {@link org.eclipse.jetty.server.session.SessionHandler} which checks for session cookies and enables the ability to create new sessions.</li>
 *
 * <li>The {@link Request#getServletPath()} method will return null until the request has been passed to a <code>org.eclipse.jetty.servlet.ServletHandler</code>
 * and the pathInfo matched against the servlet URL patterns and {@link Request#setServletPath(String)} called as a result.</li>
 * </ul>
 *
 * A request instance is created for each connection accepted by the server and recycled for each HTTP request received via that connection.
 * An effort is made to avoid reparsing headers and cookies that are likely to be the same for requests from the same connection.
 *
 * <p>
 * The form content that a request can process is limited to protect from Denial of Service attacks. The size in bytes is limited by
 * {@link ContextHandler#getMaxFormContentSize()} or if there is no context then the "org.eclipse.jetty.server.Request.maxFormContentSize" {@link Server}
 * attribute. The number of parameters keys is limited by {@link ContextHandler#getMaxFormKeys()} or if there is no context then the
 * "org.eclipse.jetty.server.Request.maxFormKeys" {@link Server} attribute.
 *
 *
 */
public class Request implements HttpServletRequest
{
    public static final String __MULTIPART_CONFIG_ELEMENT = "org.eclipse.jetty.multipartConfig";
    public static final String __MULTIPART_INPUT_STREAM = "org.eclipse.jetty.multiPartInputStream";
    public static final String __MULTIPART_CONTEXT = "org.eclipse.jetty.multiPartContext";

    private static final Logger LOG = Log.getLogger(Request.class);
    private static final Collection<Locale> __defaultLocale = Collections.singleton(Locale.getDefault());
    private static final int __NONE = 0, _STREAM = 1, __READER = 2;

    private final HttpChannel<?> _channel;
    private final HttpFields _fields=new HttpFields();
    private final List<ServletRequestAttributeListener>  _requestAttributeListeners=new ArrayList<>();
    private final HttpInput<?> _input;
    
    public static class MultiPartCleanerListener implements ServletRequestListener
    {
        @Override
        public void requestDestroyed(ServletRequestEvent sre)
        {
            //Clean up any tmp files created by MultiPartInputStream
            MultiPartInputStreamParser mpis = (MultiPartInputStreamParser)sre.getServletRequest().getAttribute(__MULTIPART_INPUT_STREAM);
            if (mpis != null)
            {
                ContextHandler.Context context = (ContextHandler.Context)sre.getServletRequest().getAttribute(__MULTIPART_CONTEXT);

                //Only do the cleanup if we are exiting from the context in which a servlet parsed the multipart files
                if (context == sre.getServletContext())
                {
                    try
                    {
                        mpis.deleteParts();
                    }
                    catch (MultiException e)
                    {
                        sre.getServletContext().log("Errors deleting multipart tmp files", e);
                    }
                }
            }
        }

        @Override
        public void requestInitialized(ServletRequestEvent sre)
        {
            //nothing to do, multipart config set up by ServletHolder.handle()
        }
        
    }
    
    

    private boolean _secure;
    private boolean _asyncSupported = true;
    private boolean _newContext;
    private boolean _cookiesExtracted = false;
    private boolean _handled = false;
    private boolean _paramsExtracted;
    private boolean _requestedSessionIdFromCookie = false;
    private volatile Attributes _attributes;
    private Authentication _authentication;
    private MultiMap<String> _baseParameters;
    private String _characterEncoding;
    private ContextHandler.Context _context;
    private String _contextPath;
    private CookieCutter _cookies;
    private DispatcherType _dispatcherType;
    private int _inputState = __NONE;
    private HttpMethod _httpMethod;
    private String _httpMethodString;
    private MultiMap<String> _parameters;
    private String _pathInfo;
    private int _port;
    private HttpVersion _httpVersion = HttpVersion.HTTP_1_1;
    private String _queryEncoding;
    private String _queryString;
    private BufferedReader _reader;
    private String _readerEncoding;
    private InetSocketAddress _remote;
    private String _requestedSessionId;
    private String _requestURI;
    private Map<Object, HttpSession> _savedNewSessions;
    private String _scheme = URIUtil.HTTP;
    private UserIdentity.Scope _scope;
    private String _serverName;
    private String _servletPath;
    private HttpSession _session;
    private SessionManager _sessionManager;
    private long _timeStamp;
    private long _dispatchTime;
    private HttpURI _uri;
    private MultiPartInputStreamParser _multiPartInputStream; //if the request is a multi-part mime
    private AsyncContextState _async;
    
    /* ------------------------------------------------------------ */
    public Request(HttpChannel<?> channel, HttpInput<?> input)
    {
        _channel = channel;
        _input = input;
    }

    /* ------------------------------------------------------------ */
    public HttpFields getHttpFields()
    {
        return _fields;
    }

    /* ------------------------------------------------------------ */
    public HttpInput<?> getHttpInput()
    {
        return _input;
    }

    /* ------------------------------------------------------------ */
    public void addEventListener(final EventListener listener)
    {
        if (listener instanceof ServletRequestAttributeListener)
            _requestAttributeListeners.add((ServletRequestAttributeListener)listener);
        if (listener instanceof AsyncListener)
            throw new IllegalArgumentException(listener.getClass().toString());
    }

    /* ------------------------------------------------------------ */
    /**
     * Extract Parameters from query string and/or form _content.
     */
    public void extractParameters()
    {
        if (_baseParameters == null)
            _baseParameters = new MultiMap<>();

        if (_paramsExtracted)
        {
            if (_parameters == null)
                _parameters = _baseParameters;
            return;
        }

        _paramsExtracted = true;

        try
        {
            // Handle query string
            if (_uri != null && _uri.hasQuery())
            {
                if (_queryEncoding == null)
                    _uri.decodeQueryTo(_baseParameters);
                else
                {
                    try
                    {
                        _uri.decodeQueryTo(_baseParameters,_queryEncoding);
                    }
                    catch (UnsupportedEncodingException e)
                    {
                        if (LOG.isDebugEnabled())
                            LOG.warn(e);
                        else
                            LOG.warn(e.toString());
                    }
                }
            }

            // handle any _content.
            String encoding = getCharacterEncoding();
            String content_type = getContentType();
            if (content_type != null && content_type.length() > 0)
            {
                content_type = HttpFields.valueParameters(content_type,null);

                if (MimeTypes.Type.FORM_ENCODED.is(content_type) && _inputState == __NONE &&
                    (HttpMethod.POST.is(getMethod()) || HttpMethod.PUT.is(getMethod())))
                {
                    int content_length = getContentLength();
                    if (content_length != 0)
                    {
                        try
                        {
                            int maxFormContentSize = -1;
                            int maxFormKeys = -1;

                            if (_context != null)
                            {
                                maxFormContentSize = _context.getContextHandler().getMaxFormContentSize();
                                maxFormKeys = _context.getContextHandler().getMaxFormKeys();
                            }
                            
                            if (maxFormContentSize < 0)
                            {
                                Object obj = _channel.getServer().getAttribute("org.eclipse.jetty.server.Request.maxFormContentSize");
                                if (obj == null)
                                    maxFormContentSize = 200000;
                                else if (obj instanceof Number)
                                {                      
                                    Number size = (Number)obj;
                                    maxFormContentSize = size.intValue();
                                }
                                else if (obj instanceof String)
                                {
                                    maxFormContentSize = Integer.valueOf((String)obj);
                                }
                            }
                            
                            if (maxFormKeys < 0)
                            {
                                Object obj = _channel.getServer().getAttribute("org.eclipse.jetty.server.Request.maxFormKeys");
                                if (obj == null)
                                    maxFormKeys = 1000;
                                else if (obj instanceof Number)
                                {
                                    Number keys = (Number)obj;
                                    maxFormKeys = keys.intValue();
                                }
                                else if (obj instanceof String)
                                {
                                    maxFormKeys = Integer.valueOf((String)obj);
                                }
                            }

                            if (content_length > maxFormContentSize && maxFormContentSize > 0)
                            {
                                throw new IllegalStateException("Form too large " + content_length + ">" + maxFormContentSize);
                            }
                            InputStream in = getInputStream();

                            // Add form params to query params
                            UrlEncoded.decodeTo(in,_baseParameters,encoding,content_length < 0?maxFormContentSize:-1,maxFormKeys);
                        }
                        catch (IOException e)
                        {
                            if (LOG.isDebugEnabled())
                                LOG.warn(e);
                            else
                                LOG.warn(e.toString());
                        }
                    }
                }
              
            }

            if (_parameters == null)
                _parameters = _baseParameters;
            else if (_parameters != _baseParameters)
            {
                // Merge parameters (needed if parameters extracted after a forward).
                _parameters.addAllValues(_baseParameters);
            }

            if (content_type != null && content_type.length()>0 && content_type.startsWith("multipart/form-data") && getAttribute(__MULTIPART_CONFIG_ELEMENT)!=null)
            {
                try
                {
                    getParts();
                }
                catch (IOException e)
                {
                    if (LOG.isDebugEnabled())
                        LOG.warn(e);
                    else
                        LOG.warn(e.toString());
                }
                catch (ServletException e)
                {
                    if (LOG.isDebugEnabled())
                        LOG.warn(e);
                    else
                        LOG.warn(e.toString());
                }
            }
        }
        finally
        {
            // ensure params always set (even if empty) after extraction
            if (_parameters == null)
                _parameters = _baseParameters;
        }
    }

    /* ------------------------------------------------------------ */
    @Override
    public AsyncContext getAsyncContext()
    {
        HttpChannelState state = getHttpChannelState();
        if (_async==null || state.isInitial() && !state.isAsync())
            throw new IllegalStateException(state.getStatusString());
        
        return _async;
    }

    /* ------------------------------------------------------------ */
    public HttpChannelState getHttpChannelState()
    {
        return _channel.getState();
    }

    /* ------------------------------------------------------------ */
    /*
     * @see javax.servlet.ServletRequest#getAttribute(java.lang.String)
     */
    @Override
    public Object getAttribute(String name)
    {
        return (_attributes == null)?null:_attributes.getAttribute(name);
    }

    /* ------------------------------------------------------------ */
    /*
     * @see javax.servlet.ServletRequest#getAttributeNames()
     */
    @Override
    public Enumeration<String> getAttributeNames()
    {
        if (_attributes == null)
            return Collections.enumeration(Collections.<String>emptyList());

        return AttributesMap.getAttributeNamesCopy(_attributes);
    }

    /* ------------------------------------------------------------ */
    /*
     */
    public Attributes getAttributes()
    {
        if (_attributes == null)
            _attributes = new AttributesMap();
        return _attributes;
    }

    /* ------------------------------------------------------------ */
    /**
     * Get the authentication.
     *
     * @return the authentication
     */
    public Authentication getAuthentication()
    {
        return _authentication;
    }

    /* ------------------------------------------------------------ */
    /*
     * @see javax.servlet.http.HttpServletRequest#getAuthType()
     */
    @Override
    public String getAuthType()
    {
        if (_authentication instanceof Authentication.Deferred)
            setAuthentication(((Authentication.Deferred)_authentication).authenticate(this));

        if (_authentication instanceof Authentication.User)
            return ((Authentication.User)_authentication).getAuthMethod();
        return null;
    }

    /* ------------------------------------------------------------ */
    /*
     * @see javax.servlet.ServletRequest#getCharacterEncoding()
     */
    @Override
    public String getCharacterEncoding()
    {
        return _characterEncoding;
    }

    /* ------------------------------------------------------------ */
    /**
     * @return Returns the connection.
     */
    public HttpChannel<?> getHttpChannel()
    {
        return _channel;
    }

    /* ------------------------------------------------------------ */
    /*
     * @see javax.servlet.ServletRequest#getContentLength()
     */
    @Override
    public int getContentLength()
    {
        return (int)_fields.getLongField(HttpHeader.CONTENT_LENGTH.toString());
    }

    /* ------------------------------------------------------------ */
    /*
     * @see javax.servlet.ServletRequest#getContentType()
     */
    @Override
    public String getContentType()
    {
        return _fields.getStringField(HttpHeader.CONTENT_TYPE);
    }

    /* ------------------------------------------------------------ */
    /**
     * @return The current {@link Context context} used for this request, or <code>null</code> if {@link #setContext} has not yet been called.
     */
    public Context getContext()
    {
        return _context;
    }

    /* ------------------------------------------------------------ */
    /*
     * @see javax.servlet.http.HttpServletRequest#getContextPath()
     */
    @Override
    public String getContextPath()
    {
        return _contextPath;
    }

    /* ------------------------------------------------------------ */
    /*
     * @see javax.servlet.http.HttpServletRequest#getCookies()
     */
    @Override
    public Cookie[] getCookies()
    {
        if (_cookiesExtracted)
            return _cookies == null?null:_cookies.getCookies();

        _cookiesExtracted = true;

        Enumeration<?> enm = _fields.getValues(HttpHeader.COOKIE.toString());

        // Handle no cookies
        if (enm != null)
        {
            if (_cookies == null)
                _cookies = new CookieCutter();

            while (enm.hasMoreElements())
            {
                String c = (String)enm.nextElement();
                _cookies.addCookieField(c);
            }
        }

        return _cookies == null?null:_cookies.getCookies();
    }

    /* ------------------------------------------------------------ */
    /*
     * @see javax.servlet.http.HttpServletRequest#getDateHeader(java.lang.String)
     */
    @Override
    public long getDateHeader(String name)
    {
        return _fields.getDateField(name);
    }

    /* ------------------------------------------------------------ */
    @Override
    public DispatcherType getDispatcherType()
    {
        return _dispatcherType;
    }

    /* ------------------------------------------------------------ */
    /*
     * @see javax.servlet.http.HttpServletRequest#getHeader(java.lang.String)
     */
    @Override
    public String getHeader(String name)
    {
        return _fields.getStringField(name);
    }

    /* ------------------------------------------------------------ */
    /*
     * @see javax.servlet.http.HttpServletRequest#getHeaderNames()
     */
    @Override
    public Enumeration<String> getHeaderNames()
    {
        return _fields.getFieldNames();
    }

    /* ------------------------------------------------------------ */
    /*
     * @see javax.servlet.http.HttpServletRequest#getHeaders(java.lang.String)
     */
    @Override
    public Enumeration<String> getHeaders(String name)
    {
        Enumeration<String> e = _fields.getValues(name);
        if (e == null)
            return Collections.enumeration(Collections.<String>emptyList());
        return e;
    }

    /* ------------------------------------------------------------ */
    /**
     * @return Returns the inputState.
     */
    public int getInputState()
    {
        return _inputState;
    }

    /* ------------------------------------------------------------ */
    /*
     * @see javax.servlet.ServletRequest#getInputStream()
     */
    @Override
    public ServletInputStream getInputStream() throws IOException
    {
        if (_inputState != __NONE && _inputState != _STREAM)
            throw new IllegalStateException("READER");
        _inputState = _STREAM;

        if (_channel.isExpecting100Continue())
            _channel.continue100(_input.available());

        return _input;
    }

    /* ------------------------------------------------------------ */
    /*
     * @see javax.servlet.http.HttpServletRequest#getIntHeader(java.lang.String)
     */
    @Override
    public int getIntHeader(String name)
    {
        return (int)_fields.getLongField(name);
    }


    /* ------------------------------------------------------------ */
    /*
     * @see javax.servlet.ServletRequest#getLocale()
     */
    @Override
    public Locale getLocale()
    {
        Enumeration<String> enm = _fields.getValues(HttpHeader.ACCEPT_LANGUAGE.toString(),HttpFields.__separators);

        // handle no locale
        if (enm == null || !enm.hasMoreElements())
            return Locale.getDefault();

        // sort the list in quality order
        List<?> acceptLanguage = HttpFields.qualityList(enm);
        if (acceptLanguage.size() == 0)
            return Locale.getDefault();

        int size = acceptLanguage.size();

        if (size > 0)
        {
            String language = (String)acceptLanguage.get(0);
            language = HttpFields.valueParameters(language,null);
            String country = "";
            int dash = language.indexOf('-');
            if (dash > -1)
            {
                country = language.substring(dash + 1).trim();
                language = language.substring(0,dash).trim();
            }
            return new Locale(language,country);
        }

        return Locale.getDefault();
    }

    /* ------------------------------------------------------------ */
    /*
     * @see javax.servlet.ServletRequest#getLocales()
     */
    @Override
    public Enumeration<Locale> getLocales()
    {

        Enumeration<String> enm = _fields.getValues(HttpHeader.ACCEPT_LANGUAGE.toString(),HttpFields.__separators);

        // handle no locale
        if (enm == null || !enm.hasMoreElements())
            return Collections.enumeration(__defaultLocale);

        // sort the list in quality order
        List<String> acceptLanguage = HttpFields.qualityList(enm);

        if (acceptLanguage.size() == 0)
            return Collections.enumeration(__defaultLocale);

        List<Locale> langs = new ArrayList<>();

        // convert to locals
        for (String language : acceptLanguage)
        {
            language = HttpFields.valueParameters(language, null);
            String country = "";
            int dash = language.indexOf('-');
            if (dash > -1)
            {
                country = language.substring(dash + 1).trim();
                language = language.substring(0, dash).trim();
            }
            langs.add(new Locale(language, country));
        }

        if (langs.size() == 0)
            return Collections.enumeration(__defaultLocale);

        return Collections.enumeration(langs);
    }

    /* ------------------------------------------------------------ */
    /*
     * @see javax.servlet.ServletRequest#getLocalAddr()
     */
    @Override
    public String getLocalAddr()
    {
        InetSocketAddress local=_channel.getLocalAddress();
        if (local==null)
            return "";
        InetAddress address = local.getAddress();
        if (address==null)
            return local.getHostString();
        return address.getHostAddress();
    }

    /* ------------------------------------------------------------ */
    /*
     * @see javax.servlet.ServletRequest#getLocalName()
     */
    @Override
    public String getLocalName()
    {
        InetSocketAddress local=_channel.getLocalAddress();
        return local.getHostString();
    }

    /* ------------------------------------------------------------ */
    /*
     * @see javax.servlet.ServletRequest#getLocalPort()
     */
    @Override
    public int getLocalPort()
    {
        InetSocketAddress local=_channel.getLocalAddress();
        return local.getPort();
    }

    /* ------------------------------------------------------------ */
    /*
     * @see javax.servlet.http.HttpServletRequest#getMethod()
     */
    @Override
    public String getMethod()
    {
        return _httpMethodString;
    }

    /* ------------------------------------------------------------ */
    /*
     * @see javax.servlet.ServletRequest#getParameter(java.lang.String)
     */
    @Override
    public String getParameter(String name)
    {
        if (!_paramsExtracted)
            extractParameters();
        return _parameters.getValue(name,0);
    }

    /* ------------------------------------------------------------ */
    /*
     * @see javax.servlet.ServletRequest#getParameterMap()
     */
    @Override
    public Map<String, String[]> getParameterMap()
    {
        if (!_paramsExtracted)
            extractParameters();

        return Collections.unmodifiableMap(_parameters.toStringArrayMap());
    }

    /* ------------------------------------------------------------ */
    /*
     * @see javax.servlet.ServletRequest#getParameterNames()
     */
    @Override
    public Enumeration<String> getParameterNames()
    {
        if (!_paramsExtracted)
            extractParameters();
        return Collections.enumeration(_parameters.keySet());
    }

    /* ------------------------------------------------------------ */
    /**
     * @return Returns the parameters.
     */
    public MultiMap<String> getParameters()
    {
        return _parameters;
    }

    /* ------------------------------------------------------------ */
    /*
     * @see javax.servlet.ServletRequest#getParameterValues(java.lang.String)
     */
    @Override
    public String[] getParameterValues(String name)
    {
        if (!_paramsExtracted)
            extractParameters();
        List<String> vals = _parameters.getValues(name);
        if (vals == null)
            return null;
        return vals.toArray(new String[vals.size()]);
    }

    /* ------------------------------------------------------------ */
    /*
     * @see javax.servlet.http.HttpServletRequest#getPathInfo()
     */
    @Override
    public String getPathInfo()
    {
        return _pathInfo;
    }

    /* ------------------------------------------------------------ */
    /*
     * @see javax.servlet.http.HttpServletRequest#getPathTranslated()
     */
    @Override
    public String getPathTranslated()
    {
        if (_pathInfo == null || _context == null)
            return null;
        return _context.getRealPath(_pathInfo);
    }

    /* ------------------------------------------------------------ */
    /*
     * @see javax.servlet.ServletRequest#getProtocol()
     */
    @Override
    public String getProtocol()
    {
        return _httpVersion.toString();
    }

    /* ------------------------------------------------------------ */
    /*
     * @see javax.servlet.ServletRequest#getProtocol()
     */
    public HttpVersion getHttpVersion()
    {
        return _httpVersion;
    }

    /* ------------------------------------------------------------ */
    public String getQueryEncoding()
    {
        return _queryEncoding;
    }

    /* ------------------------------------------------------------ */
    /*
     * @see javax.servlet.http.HttpServletRequest#getQueryString()
     */
    @Override
    public String getQueryString()
    {
        if (_queryString == null && _uri != null)
        {
            if (_queryEncoding == null)
                _queryString = _uri.getQuery();
            else
                _queryString = _uri.getQuery(_queryEncoding);
        }
        return _queryString;
    }

    /* ------------------------------------------------------------ */
    /*
     * @see javax.servlet.ServletRequest#getReader()
     */
    @Override
    public BufferedReader getReader() throws IOException
    {
        if (_inputState != __NONE && _inputState != __READER)
            throw new IllegalStateException("STREAMED");

        if (_inputState == __READER)
            return _reader;

        String encoding = getCharacterEncoding();
        if (encoding == null)
            encoding = StringUtil.__ISO_8859_1;

        if (_reader == null || !encoding.equalsIgnoreCase(_readerEncoding))
        {
            final ServletInputStream in = getInputStream();
            _readerEncoding = encoding;
            _reader = new BufferedReader(new InputStreamReader(in,encoding))
            {
                @Override
                public void close() throws IOException
                {
                    in.close();
                }
            };
        }
        _inputState = __READER;
        return _reader;
    }

    /* ------------------------------------------------------------ */
    /*
     * @see javax.servlet.ServletRequest#getRealPath(java.lang.String)
     */
    @Override
    public String getRealPath(String path)
    {
        if (_context == null)
            return null;
        return _context.getRealPath(path);
    }

    /* ------------------------------------------------------------ */
    /*
     * @see javax.servlet.ServletRequest#getRemoteAddr()
     */
    @Override
    public String getRemoteAddr()
    {
        InetSocketAddress remote=_remote;
        if (remote==null)
            remote=_channel.getRemoteAddress();
        
        if (remote==null)
            return "";
        
        InetAddress address = remote.getAddress();
        if (address==null)
            return remote.getHostString();
        
        return address.getHostAddress();
    }

    /* ------------------------------------------------------------ */
    /*
     * @see javax.servlet.ServletRequest#getRemoteHost()
     */
    @Override
    public String getRemoteHost()
    {
        InetSocketAddress remote=_remote;
        if (remote==null)
            remote=_channel.getRemoteAddress();
        return remote==null?"":remote.getHostString();
    }

    /* ------------------------------------------------------------ */
    /*
     * @see javax.servlet.ServletRequest#getRemotePort()
     */
    @Override
    public int getRemotePort()
    {
        InetSocketAddress remote=_remote;
        if (remote==null)
            remote=_channel.getRemoteAddress();
        return remote==null?0:remote.getPort();
    }

    /* ------------------------------------------------------------ */
    /*
     * @see javax.servlet.http.HttpServletRequest#getRemoteUser()
     */
    @Override
    public String getRemoteUser()
    {
        Principal p = getUserPrincipal();
        if (p == null)
            return null;
        return p.getName();
    }

    /* ------------------------------------------------------------ */
    /*
     * @see javax.servlet.ServletRequest#getRequestDispatcher(java.lang.String)
     */
    @Override
    public RequestDispatcher getRequestDispatcher(String path)
    {
        if (path == null || _context == null)
            return null;

        // handle relative path
        if (!path.startsWith("/"))
        {
            String relTo = URIUtil.addPaths(_servletPath,_pathInfo);
            int slash = relTo.lastIndexOf("/");
            if (slash > 1)
                relTo = relTo.substring(0,slash + 1);
            else
                relTo = "/";
            path = URIUtil.addPaths(relTo,path);
        }

        return _context.getRequestDispatcher(path);
    }

    /* ------------------------------------------------------------ */
    /*
     * @see javax.servlet.http.HttpServletRequest#getRequestedSessionId()
     */
    @Override
    public String getRequestedSessionId()
    {
        return _requestedSessionId;
    }

    /* ------------------------------------------------------------ */
    /*
     * @see javax.servlet.http.HttpServletRequest#getRequestURI()
     */
    @Override
    public String getRequestURI()
    {
        if (_requestURI == null && _uri != null)
            _requestURI = _uri.getPathAndParam();
        return _requestURI;
    }

    /* ------------------------------------------------------------ */
    /*
     * @see javax.servlet.http.HttpServletRequest#getRequestURL()
     */
    @Override
    public StringBuffer getRequestURL()
    {
        final StringBuffer url = new StringBuffer(128);
        URIUtil.appendSchemeHostPort(url,getScheme(),getServerName(),getServerPort());
        url.append(getRequestURI());
        return url;
    }

    /* ------------------------------------------------------------ */
    public Response getResponse()
    {
        return _channel.getResponse();
    }

    /* ------------------------------------------------------------ */
    /**
     * Reconstructs the URL the client used to make the request. The returned URL contains a protocol, server name, port number, and, but it does not include a
     * path.
     * <p>
     * Because this method returns a <code>StringBuffer</code>, not a string, you can modify the URL easily, for example, to append path and query parameters.
     *
     * This method is useful for creating redirect messages and for reporting errors.
     *
     * @return "scheme://host:port"
     */
    public StringBuilder getRootURL()
    {
        StringBuilder url = new StringBuilder(128);
        URIUtil.appendSchemeHostPort(url,getScheme(),getServerName(),getServerPort());
        return url;
    }

    /* ------------------------------------------------------------ */
    /*
     * @see javax.servlet.ServletRequest#getScheme()
     */
    @Override
    public String getScheme()
    {
        return _scheme;
    }

    /* ------------------------------------------------------------ */
    /*
     * @see javax.servlet.ServletRequest#getServerName()
     */
    @Override
    public String getServerName()
    {
        // Return already determined host
        if (_serverName != null)
            return _serverName;

        if (_uri == null)
            throw new IllegalStateException("No uri");

        // Return host from absolute URI
        _serverName = _uri.getHost();
        if (_serverName != null)
        {
            _port = _uri.getPort();
            return _serverName;
        }

        // Return host from header field
        String hostPort = _fields.getStringField(HttpHeader.HOST);
        
        _port=0;
        if (hostPort != null)
        {
            int len=hostPort.length();
            loop: for (int i = len; i-- > 0;)
            {
                char c2 = (char)(0xff & hostPort.charAt(i));
                switch (c2)
                {
                    case ']':
                        break loop;

                    case ':':
                        try
                        {
                            len=i;
                            _port = StringUtil.toInt(hostPort.substring(i+1));
                        }
                        catch (NumberFormatException e)
                        {
                            LOG.warn(e);
                            _serverName=hostPort;
                            _port=0;
                            return _serverName;
                        }
                        break loop;
                }
            }
            if (hostPort.charAt(0)=='[')
            {
                if (hostPort.charAt(len-1)!=']') 
                {
                    LOG.warn("Bad IPv6 "+hostPort);
                    _serverName=hostPort;
                    _port=0;
                    return _serverName;
                }
                _serverName = hostPort.substring(1,len-1);
            }
            else if (len==hostPort.length())
                _serverName=hostPort;
            else
                _serverName = hostPort.substring(0,len);

            return _serverName;
        }

        // Return host from connection
        if (_channel != null)
        {
            _serverName = getLocalName();
            _port = getLocalPort();
            if (_serverName != null && !StringUtil.ALL_INTERFACES.equals(_serverName))
                return _serverName;
        }

        // Return the local host
        try
        {
            _serverName = InetAddress.getLocalHost().getHostAddress();
        }
        catch (java.net.UnknownHostException e)
        {
            LOG.ignore(e);
        }
        return _serverName;
    }

    /* ------------------------------------------------------------ */
    /*
     * @see javax.servlet.ServletRequest#getServerPort()
     */
    @Override
    public int getServerPort()
    {
        if (_port <= 0)
        {
            if (_serverName == null)
                getServerName();

            if (_port <= 0)
            {
                if (_serverName != null && _uri != null)
                    _port = _uri.getPort();
                else
                {
                    InetSocketAddress local = _channel.getLocalAddress();
                    _port = local == null?0:local.getPort();
                }
            }
        }

        if (_port <= 0)
        {
            if (getScheme().equalsIgnoreCase(URIUtil.HTTPS))
                return 443;
            return 80;
        }
        return _port;
    }

    /* ------------------------------------------------------------ */
    @Override
    public ServletContext getServletContext()
    {
        return _context;
    }

    /* ------------------------------------------------------------ */
    /*
     */
    public String getServletName()
    {
        if (_scope != null)
            return _scope.getName();
        return null;
    }

    /* ------------------------------------------------------------ */
    /*
     * @see javax.servlet.http.HttpServletRequest#getServletPath()
     */
    @Override
    public String getServletPath()
    {
        if (_servletPath == null)
            _servletPath = "";
        return _servletPath;
    }

    /* ------------------------------------------------------------ */
    public ServletResponse getServletResponse()
    {
        return _channel.getResponse();
    }

    /* ------------------------------------------------------------ */
    /*
     * Add @override when 3.1 api is available
     */
    public String changeSessionId()
    {
        HttpSession session = getSession(false);
        if (session == null)
            throw new IllegalStateException("No session");

        if (session instanceof AbstractSession)
        {
            AbstractSession abstractSession =  ((AbstractSession)session);
            abstractSession.renewId(this);
            if (getRemoteUser() != null)
                abstractSession.setAttribute(AbstractSession.SESSION_KNOWN_ONLY_TO_AUTHENTICATED, Boolean.TRUE);
            if (abstractSession.isIdChanged())
                _channel.getResponse().addCookie(_sessionManager.getSessionCookie(abstractSession, getContextPath(), isSecure()));
        }

        return session.getId();
    }

    /* ------------------------------------------------------------ */
    /*
     * @see javax.servlet.http.HttpServletRequest#getSession()
     */
    @Override
    public HttpSession getSession()
    {
        return getSession(true);
    }

    /* ------------------------------------------------------------ */
    /*
     * @see javax.servlet.http.HttpServletRequest#getSession(boolean)
     */
    @Override
    public HttpSession getSession(boolean create)
    {
        if (_session != null)
        {
            if (_sessionManager != null && !_sessionManager.isValid(_session))
                _session = null;
            else
                return _session;
        }

        if (!create)
            return null;

        if (_sessionManager == null)
            throw new IllegalStateException("No SessionManager");

        _session = _sessionManager.newHttpSession(this);
        HttpCookie cookie = _sessionManager.getSessionCookie(_session,getContextPath(),isSecure());
        if (cookie != null)
            _channel.getResponse().addCookie(cookie);

        return _session;
    }

    /* ------------------------------------------------------------ */
    /**
     * @return Returns the sessionManager.
     */
    public SessionManager getSessionManager()
    {
        return _sessionManager;
    }

    /* ------------------------------------------------------------ */
    /**
     * Get Request TimeStamp
     *
     * @return The time that the request was received.
     */
    public long getTimeStamp()
    {
        return _timeStamp;
    }

    /* ------------------------------------------------------------ */
    /**
     * @return Returns the uri.
     */
    public HttpURI getUri()
    {
        return _uri;
    }

    /* ------------------------------------------------------------ */
    public UserIdentity getUserIdentity()
    {
        if (_authentication instanceof Authentication.Deferred)
            setAuthentication(((Authentication.Deferred)_authentication).authenticate(this));

        if (_authentication instanceof Authentication.User)
            return ((Authentication.User)_authentication).getUserIdentity();
        return null;
    }

    /* ------------------------------------------------------------ */
    /**
     * @return The resolved user Identity, which may be null if the {@link Authentication} is not {@link Authentication.User} (eg.
     *         {@link Authentication.Deferred}).
     */
    public UserIdentity getResolvedUserIdentity()
    {
        if (_authentication instanceof Authentication.User)
            return ((Authentication.User)_authentication).getUserIdentity();
        return null;
    }

    /* ------------------------------------------------------------ */
    public UserIdentity.Scope getUserIdentityScope()
    {
        return _scope;
    }

    /* ------------------------------------------------------------ */
    /*
     * @see javax.servlet.http.HttpServletRequest#getUserPrincipal()
     */
    @Override
    public Principal getUserPrincipal()
    {
        if (_authentication instanceof Authentication.Deferred)
            setAuthentication(((Authentication.Deferred)_authentication).authenticate(this));

        if (_authentication instanceof Authentication.User)
        {
            UserIdentity user = ((Authentication.User)_authentication).getUserIdentity();
            return user.getUserPrincipal();
        }
        
        return null;
    }

    /* ------------------------------------------------------------ */
    /**
     * Get timestamp of the request dispatch
     *
     * @return timestamp
     */
    public long getDispatchTime()
    {
        return _dispatchTime;
    }

    /* ------------------------------------------------------------ */
    public boolean isHandled()
    {
        return _handled;
    }

    @Override
    public boolean isAsyncStarted()
    {
       return getHttpChannelState().isAsyncStarted();
    }


    /* ------------------------------------------------------------ */
    @Override
    public boolean isAsyncSupported()
    {
        return _asyncSupported;
    }

    /* ------------------------------------------------------------ */
    /*
     * @see javax.servlet.http.HttpServletRequest#isRequestedSessionIdFromCookie()
     */
    @Override
    public boolean isRequestedSessionIdFromCookie()
    {
        return _requestedSessionId != null && _requestedSessionIdFromCookie;
    }

    /* ------------------------------------------------------------ */
    /*
     * @see javax.servlet.http.HttpServletRequest#isRequestedSessionIdFromUrl()
     */
    @Override
    public boolean isRequestedSessionIdFromUrl()
    {
        return _requestedSessionId != null && !_requestedSessionIdFromCookie;
    }

    /* ------------------------------------------------------------ */
    /*
     * @see javax.servlet.http.HttpServletRequest#isRequestedSessionIdFromURL()
     */
    @Override
    public boolean isRequestedSessionIdFromURL()
    {
        return _requestedSessionId != null && !_requestedSessionIdFromCookie;
    }

    /* ------------------------------------------------------------ */
    /*
     * @see javax.servlet.http.HttpServletRequest#isRequestedSessionIdValid()
     */
    @Override
    public boolean isRequestedSessionIdValid()
    {
        if (_requestedSessionId == null)
            return false;

        HttpSession session = getSession(false);
        return (session != null && _sessionManager.getSessionIdManager().getClusterId(_requestedSessionId).equals(_sessionManager.getClusterId(session)));
    }

    /* ------------------------------------------------------------ */
    /*
     * @see javax.servlet.ServletRequest#isSecure()
     */
    @Override
    public boolean isSecure()
    {
        return _secure;
    }

    /* ------------------------------------------------------------ */
    public void setSecure(boolean secure)
    {
        _secure=secure;
    }

    /* ------------------------------------------------------------ */
    /*
     * @see javax.servlet.http.HttpServletRequest#isUserInRole(java.lang.String)
     */
    @Override
    public boolean isUserInRole(String role)
    {
        if (_authentication instanceof Authentication.Deferred)
            setAuthentication(((Authentication.Deferred)_authentication).authenticate(this));

        if (_authentication instanceof Authentication.User)
            return ((Authentication.User)_authentication).isUserInRole(_scope,role);
        return false;
    }

    /* ------------------------------------------------------------ */
    public HttpSession recoverNewSession(Object key)
    {
        if (_savedNewSessions == null)
            return null;
        return _savedNewSessions.get(key);
    }

    /* ------------------------------------------------------------ */
    protected void recycle()
    {
        if (_inputState == __READER)
        {
            try
            {
                int r = _reader.read();
                while (r != -1)
                    r = _reader.read();
            }
            catch (Exception e)
            {
                LOG.ignore(e);
                _reader = null;
            }
        }

        setAuthentication(Authentication.NOT_CHECKED);
        getHttpChannelState().recycle();
        if (_async!=null)
            _async.reset();
        _async=null;
        _asyncSupported = true;
        _handled = false;
        if (_context != null)
            throw new IllegalStateException("Request in context!");
        if (_attributes != null)
            _attributes.clearAttributes();
        _characterEncoding = null;
        _contextPath = null;
        if (_cookies != null)
            _cookies.reset();
        _cookiesExtracted = false;
        _context = null;
        _serverName = null;
        _httpMethodString = null;
        _pathInfo = null;
        _port = 0;
        _httpVersion = HttpVersion.HTTP_1_1;
        _queryEncoding = null;
        _queryString = null;
        _requestedSessionId = null;
        _requestedSessionIdFromCookie = false;
        _session = null;
        _sessionManager = null;
        _requestURI = null;
        _scope = null;
        _scheme = URIUtil.HTTP;
        _servletPath = null;
        _timeStamp = 0;
        _uri = null;
        if (_baseParameters != null)
            _baseParameters.clear();
        _parameters = null;
        _paramsExtracted = false;
        _inputState = __NONE;

        if (_savedNewSessions != null)
            _savedNewSessions.clear();
        _savedNewSessions=null;
        _multiPartInputStream = null;
        _remote=null;
        _fields.clear();
        _input.recycle();
    }

    /* ------------------------------------------------------------ */
    /*
     * @see javax.servlet.ServletRequest#removeAttribute(java.lang.String)
     */
    @Override
    public void removeAttribute(String name)
    {
        Object old_value = _attributes == null?null:_attributes.getAttribute(name);

        if (_attributes != null)
            _attributes.removeAttribute(name);

        if (old_value != null && !_requestAttributeListeners.isEmpty())
        {
            final ServletRequestAttributeEvent event = new ServletRequestAttributeEvent(_context,this,name,old_value);
            for (ServletRequestAttributeListener listener : _requestAttributeListeners)
                listener.attributeRemoved(event);
        }
    }

    /* ------------------------------------------------------------ */
    public void removeEventListener(final EventListener listener)
    {
        _requestAttributeListeners.remove(listener);
    }

    /* ------------------------------------------------------------ */
    public void saveNewSession(Object key, HttpSession session)
    {
        if (_savedNewSessions == null)
            _savedNewSessions = new HashMap<>();
        _savedNewSessions.put(key,session);
    }

    /* ------------------------------------------------------------ */
    public void setAsyncSupported(boolean supported)
    {
        _asyncSupported = supported;
    }

    /* ------------------------------------------------------------ */
    /*
     * Set a request attribute. if the attribute name is "org.eclipse.jetty.server.server.Request.queryEncoding" then the value is also passed in a call to
     * {@link #setQueryEncoding}. <p> if the attribute name is "org.eclipse.jetty.server.server.ResponseBuffer", then the response buffer is flushed with @{link
     * #flushResponseBuffer} <p> if the attribute name is "org.eclipse.jetty.io.EndPoint.maxIdleTime", then the value is passed to the associated {@link
     * EndPoint#setIdleTimeout}.
     *
     * @see javax.servlet.ServletRequest#setAttribute(java.lang.String, java.lang.Object)
     */
    @Override
    public void setAttribute(String name, Object value)
    {
        Object old_value = _attributes == null?null:_attributes.getAttribute(name);

        if (name.startsWith("org.eclipse.jetty."))
        {
            if ("org.eclipse.jetty.server.Request.queryEncoding".equals(name))
                setQueryEncoding(value == null?null:value.toString());
            else if ("org.eclipse.jetty.server.sendContent".equals(name))
            {
                try
                {
                    ((HttpOutput)getServletResponse().getOutputStream()).sendContent(value);
                }
                catch (IOException e)
                {
                    throw new RuntimeException(e);
                }
            }
            else if ("org.eclipse.jetty.server.ResponseBuffer".equals(name))
            {
                try
                {
                    throw new IOException("not implemented");
                    //((HttpChannel.Output)getServletResponse().getOutputStream()).sendResponse(byteBuffer);
                }
                catch (IOException e)
                {
                    throw new RuntimeException(e);
                }
            }
        }

        if (_attributes == null)
            _attributes = new AttributesMap();
        _attributes.setAttribute(name,value);

        if (!_requestAttributeListeners.isEmpty())
        {
            final ServletRequestAttributeEvent event = new ServletRequestAttributeEvent(_context,this,name,old_value == null?value:old_value);
            for (ServletRequestAttributeListener l : _requestAttributeListeners)
            {
                if (old_value == null)
                    l.attributeAdded(event);
                else if (value == null)
                    l.attributeRemoved(event);
                else
                    l.attributeReplaced(event);
            }
        }
    }

    /* ------------------------------------------------------------ */
    /*
     */
    public void setAttributes(Attributes attributes)
    {
        _attributes = attributes;
    }

    /* ------------------------------------------------------------ */

    /* ------------------------------------------------------------ */
    /**
     * Set the authentication.
     *
     * @param authentication
     *            the authentication to set
     */
    public void setAuthentication(Authentication authentication)
    {
        _authentication = authentication;
    }

    /* ------------------------------------------------------------ */
    /*
     * @see javax.servlet.ServletRequest#setCharacterEncoding(java.lang.String)
     */
    @Override
    public void setCharacterEncoding(String encoding) throws UnsupportedEncodingException
    {
        if (_inputState != __NONE)
            return;

        _characterEncoding = encoding;

        // check encoding is supported
        if (!StringUtil.isUTF8(encoding))
            Charset.forName(encoding);
    }

    /* ------------------------------------------------------------ */
    /*
     * @see javax.servlet.ServletRequest#setCharacterEncoding(java.lang.String)
     */
    public void setCharacterEncodingUnchecked(String encoding)
    {
        _characterEncoding = encoding;
    }

    /* ------------------------------------------------------------ */
    /*
     * @see javax.servlet.ServletRequest#getContentType()
     */
    public void setContentType(String contentType)
    {
        _fields.put(HttpHeader.CONTENT_TYPE,contentType);

    }

    /* ------------------------------------------------------------ */
    /**
     * Set request context
     *
     * @param context
     *            context object
     */
    public void setContext(Context context)
    {
        _newContext = _context != context;
        _context = context;
    }

    /* ------------------------------------------------------------ */
    /**
     * @return True if this is the first call of {@link #takeNewContext()} since the last
     *         {@link #setContext(org.eclipse.jetty.server.handler.ContextHandler.Context)} call.
     */
    public boolean takeNewContext()
    {
        boolean nc = _newContext;
        _newContext = false;
        return nc;
    }

    /* ------------------------------------------------------------ */
    /**
     * Sets the "context path" for this request
     *
     * @see HttpServletRequest#getContextPath()
     */
    public void setContextPath(String contextPath)
    {
        _contextPath = contextPath;
    }

    /* ------------------------------------------------------------ */
    /**
     * @param cookies
     *            The cookies to set.
     */
    public void setCookies(Cookie[] cookies)
    {
        if (_cookies == null)
            _cookies = new CookieCutter();
        _cookies.setCookies(cookies);
    }

    /* ------------------------------------------------------------ */
    public void setDispatcherType(DispatcherType type)
    {
        _dispatcherType = type;
    }

    /* ------------------------------------------------------------ */
    public void setHandled(boolean h)
    {
        _handled = h;
        Response r=getResponse();
        if (_handled && r.getStatus()==0)
            r.setStatus(200);
    }

    /* ------------------------------------------------------------ */
    /**
     * @param method
     *            The method to set.
     */
    public void setMethod(HttpMethod httpMethod, String method)
    {
        _httpMethod=httpMethod;
        _httpMethodString = method;
    }

    /* ------------------------------------------------------------ */
    public boolean isHead()
    {
        return HttpMethod.HEAD==_httpMethod;
    }

    /* ------------------------------------------------------------ */
    /**
     * @param parameters
     *            The parameters to set.
     */
    public void setParameters(MultiMap<String> parameters)
    {
        _parameters = (parameters == null)?_baseParameters:parameters;
        if (_paramsExtracted && _parameters == null)
            throw new IllegalStateException();
    }

    /* ------------------------------------------------------------ */
    /**
     * @param pathInfo
     *            The pathInfo to set.
     */
    public void setPathInfo(String pathInfo)
    {
        _pathInfo = pathInfo;
    }

    /* ------------------------------------------------------------ */
    /**
     * @param version
     *            The protocol to set.
     */
    public void setHttpVersion(HttpVersion version)
    {
        _httpVersion = version;
    }

    /* ------------------------------------------------------------ */
    /**
     * Set the character encoding used for the query string. This call will effect the return of getQueryString and getParamaters. It must be called before any
     * geParameter methods.
     *
     * The request attribute "org.eclipse.jetty.server.server.Request.queryEncoding" may be set as an alternate method of calling setQueryEncoding.
     *
     * @param queryEncoding
     */
    public void setQueryEncoding(String queryEncoding)
    {
        _queryEncoding = queryEncoding;
        _queryString = null;
    }

    /* ------------------------------------------------------------ */
    /**
     * @param queryString
     *            The queryString to set.
     */
    public void setQueryString(String queryString)
    {
        _queryString = queryString;
        _queryEncoding = null; //assume utf-8
    }

    /* ------------------------------------------------------------ */
    /**
     * @param addr
     *            The address to set.
     */
    public void setRemoteAddr(InetSocketAddress addr)
    {
        _remote = addr;
    }

    /* ------------------------------------------------------------ */
    /**
     * @param requestedSessionId
     *            The requestedSessionId to set.
     */
    public void setRequestedSessionId(String requestedSessionId)
    {
        _requestedSessionId = requestedSessionId;
    }

    /* ------------------------------------------------------------ */
    /**
     * @param requestedSessionIdCookie
     *            The requestedSessionIdCookie to set.
     */
    public void setRequestedSessionIdFromCookie(boolean requestedSessionIdCookie)
    {
        _requestedSessionIdFromCookie = requestedSessionIdCookie;
    }

    /* ------------------------------------------------------------ */
    /**
     * @param requestURI
     *            The requestURI to set.
     */
    public void setRequestURI(String requestURI)
    {
        _requestURI = requestURI;
    }

    /* ------------------------------------------------------------ */
    /**
     * @param scheme
     *            The scheme to set.
     */
    public void setScheme(String scheme)
    {
        _scheme = scheme;
    }

    /* ------------------------------------------------------------ */
    /**
     * @param host
     *            The host to set.
     */
    public void setServerName(String host)
    {
        _serverName = host;
    }

    /* ------------------------------------------------------------ */
    /**
     * @param port
     *            The port to set.
     */
    public void setServerPort(int port)
    {
        _port = port;
    }

    /* ------------------------------------------------------------ */
    /**
     * @param servletPath
     *            The servletPath to set.
     */
    public void setServletPath(String servletPath)
    {
        _servletPath = servletPath;
    }

    /* ------------------------------------------------------------ */
    /**
     * @param session
     *            The session to set.
     */
    public void setSession(HttpSession session)
    {
        _session = session;
    }

    /* ------------------------------------------------------------ */
    /**
     * @param sessionManager
     *            The sessionManager to set.
     */
    public void setSessionManager(SessionManager sessionManager)
    {
        _sessionManager = sessionManager;
    }

    /* ------------------------------------------------------------ */
    public void setTimeStamp(long ts)
    {
        _timeStamp = ts;
    }

    /* ------------------------------------------------------------ */
    /**
     * @param uri
     *            The uri to set.
     */
    public void setUri(HttpURI uri)
    {
        _uri = uri;
    }

    /* ------------------------------------------------------------ */
    public void setUserIdentityScope(UserIdentity.Scope scope)
    {
        _scope = scope;
    }

    /* ------------------------------------------------------------ */
    /**
     * Set timetstamp of request dispatch
     *
     * @param value
     *            timestamp
     */
    public void setDispatchTime(long value)
    {
        _dispatchTime = value;
    }

    /* ------------------------------------------------------------ */
    @Override
    public AsyncContext startAsync() throws IllegalStateException
    {
        if (!_asyncSupported)
            throw new IllegalStateException("!asyncSupported");
        HttpChannelState state = getHttpChannelState();
        if (_async==null)
            _async=new AsyncContextState(state);
        AsyncContextEvent event = new AsyncContextEvent(_context,_async,state,this,this,getResponse());
        state.startAsync(event);
        return _async;
    }

    /* ------------------------------------------------------------ */
    @Override
    public AsyncContext startAsync(ServletRequest servletRequest, ServletResponse servletResponse) throws IllegalStateException
    {
        if (!_asyncSupported)
            throw new IllegalStateException("!asyncSupported");
        HttpChannelState state = getHttpChannelState();
        if (_async==null)
            _async=new AsyncContextState(state);
        AsyncContextEvent event = new AsyncContextEvent(_context,_async,state,this,servletRequest,servletResponse);
        event.setDispatchTarget(getServletContext(),URIUtil.addPaths(getServletPath(),getPathInfo()));
        state.startAsync(event);
        return _async;
    }

    /* ------------------------------------------------------------ */
    @Override
    public String toString()
    {
        return (_handled?"[":"(") + getMethod() + " " + _uri + (_handled?"]@":")@") + hashCode() + " " + super.toString();
    }

    /* ------------------------------------------------------------ */
    @Override
    public boolean authenticate(HttpServletResponse response) throws IOException, ServletException
    {
        if (_authentication instanceof Authentication.Deferred)
        {
            setAuthentication(((Authentication.Deferred)_authentication).authenticate(this,response));
            return !(_authentication instanceof Authentication.ResponseSent);
        }
        response.sendError(HttpStatus.UNAUTHORIZED_401);
        return false;
    }

    /* ------------------------------------------------------------ */
    @Override
    public Part getPart(String name) throws IOException, ServletException
<<<<<<< HEAD
    {
        if (getContentType() == null || !getContentType().startsWith("multipart/form-data"))
            throw new ServletException("Content-Type != multipart/form-data");

        if (_multiPartInputStream == null)
        {
            MultipartConfigElement config = (MultipartConfigElement)getAttribute(__MULTIPART_CONFIG_ELEMENT);

            if (config == null)
                throw new IllegalStateException("No multipart config for servlet");

            _multiPartInputStream = new MultiPartInputStreamParser(getInputStream(),
                                                             getContentType(),config, 
                                                             (_context != null?(File)_context.getAttribute("javax.servlet.context.tempdir"):null));
            setAttribute(__MULTIPART_INPUT_STREAM, _multiPartInputStream);
            setAttribute(__MULTIPART_CONTEXT, _context);
            Collection<Part> parts = _multiPartInputStream.getParts(); //causes parsing
            for (Part p:parts)
            {
                MultiPartInputStreamParser.MultiPart mp = (MultiPartInputStreamParser.MultiPart)p;
                if (mp.getContentDispositionFilename() == null && mp.getFile() == null)
                {
                    //Servlet Spec 3.0 pg 23, parts without filenames must be put into init params
                    String charset = null;
                    if (mp.getContentType() != null)
                        charset = MimeTypes.getCharsetFromContentType(mp.getContentType());

                    String content=new String(mp.getBytes(),charset==null?StringUtil.__UTF8:charset);
                    getParameter(""); //cause params to be evaluated
                    getParameters().add(mp.getName(), content);
                }
            }
        }
=======
    {                
        getParts();
>>>>>>> d967ee2c
        return _multiPartInputStream.getPart(name);
    }

    /* ------------------------------------------------------------ */
    @Override
    public Collection<Part> getParts() throws IOException, ServletException
    {
        if (getContentType() == null || !getContentType().startsWith("multipart/form-data"))
            throw new ServletException("Content-Type != multipart/form-data");

        if (_multiPartInputStream == null)
            _multiPartInputStream = (MultiPartInputStream)getAttribute(__MULTIPART_INPUT_STREAM);
        
        if (_multiPartInputStream == null)
        {
            MultipartConfigElement config = (MultipartConfigElement)getAttribute(__MULTIPART_CONFIG_ELEMENT);
            
            if (config == null)
                throw new IllegalStateException("No multipart config for servlet");
            
            _multiPartInputStream = new MultiPartInputStreamParser(getInputStream(),
                                                             getContentType(), config, 
                                                             (_context != null?(File)_context.getAttribute("javax.servlet.context.tempdir"):null));
            
            setAttribute(__MULTIPART_INPUT_STREAM, _multiPartInputStream);
            setAttribute(__MULTIPART_CONTEXT, _context);
            Collection<Part> parts = _multiPartInputStream.getParts(); //causes parsing
            for (Part p:parts)
            {
<<<<<<< HEAD
                MultiPartInputStreamParser.MultiPart mp = (MultiPartInputStreamParser.MultiPart)p;
                if (mp.getContentDispositionFilename() == null && mp.getFile() == null)
=======
                MultiPartInputStream.MultiPart mp = (MultiPartInputStream.MultiPart)p;
                if (mp.getContentDispositionFilename() == null)
>>>>>>> d967ee2c
                {
                    //Servlet Spec 3.0 pg 23, parts without filenames must be put into init params
                    String charset = null;
                    if (mp.getContentType() != null)
                        charset = MimeTypes.getCharsetFromContentType(mp.getContentType());

<<<<<<< HEAD
                    String content=new String(mp.getBytes(),charset==null?StringUtil.__UTF8:charset);
                    getParameter(""); //cause params to be evaluated
                    getParameters().add(mp.getName(), content);
=======
                    ByteArrayOutputStream os = null;
                    InputStream is = mp.getInputStream(); //get the bytes regardless of being in memory or in temp file
                    try
                    {
                        os = new ByteArrayOutputStream();
                        IO.copy(is, os);
                        String content=new String(os.toByteArray(),charset==null?StringUtil.__UTF8:charset);   
                        getParameter(""); //cause params to be evaluated
                        getParameters().add(mp.getName(), content);
                    }
                    finally
                    {
                        IO.close(os);
                        IO.close(is);
                    }
>>>>>>> d967ee2c
                }
            }
        }

        return _multiPartInputStream.getParts();
    }

    /* ------------------------------------------------------------ */
    @Override
    public void login(String username, String password) throws ServletException
    {
        if (_authentication instanceof Authentication.Deferred)
        {
            _authentication=((Authentication.Deferred)_authentication).login(username,password,this);
            if (_authentication == null)
                throw new Authentication.Failed("Authentication failed for username '"+username+"'");
        }
        else
        {
            throw new Authentication.Failed("Authenticated failed for username '"+username+"'. Already authenticated as "+_authentication);
        }
    }

    /* ------------------------------------------------------------ */
    @Override
    public void logout() throws ServletException
    {
        if (_authentication instanceof Authentication.User)
            ((Authentication.User)_authentication).logout();
        _authentication=Authentication.UNAUTHENTICATED;
    }

    /* ------------------------------------------------------------ */
    /**
     * Merge in a new query string. The query string is merged with the existing parameters and {@link #setParameters(MultiMap)} and
     * {@link #setQueryString(String)} are called with the result. The merge is according to the rules of the servlet dispatch forward method.
     *
     * @param query
     *            The query string to merge into the request.
     */
    public void mergeQueryString(String query)
    {
        // extract parameters from dispatch query
        MultiMap<String> parameters = new MultiMap<>();
        UrlEncoded.decodeTo(query,parameters, StringUtil.__UTF8_CHARSET,-1); //have to assume UTF-8 because we can't know otherwise

        boolean merge_old_query = false;

        // Have we evaluated parameters
        if (!_paramsExtracted)
            extractParameters();

        // Are there any existing parameters?
        if (_parameters != null && _parameters.size() > 0)
        {
            // Merge parameters; new parameters of the same name take precedence.
            merge_old_query = parameters.addAllValues(_parameters);
        }

        if (_queryString != null && _queryString.length() > 0)
        {
            if (merge_old_query)
            {
                StringBuilder overridden_query_string = new StringBuilder();
                MultiMap<String> overridden_old_query = new MultiMap<>();
                UrlEncoded.decodeTo(_queryString,overridden_old_query,getQueryEncoding(),-1);//decode using any queryencoding set for the request
                
                
                MultiMap<String> overridden_new_query = new MultiMap<>();
                UrlEncoded.decodeTo(query,overridden_new_query,StringUtil.__UTF8_CHARSET,-1); //have to assume utf8 as we cannot know otherwise

                for(String name: overridden_old_query.keySet())
                {
                    if (!overridden_new_query.containsKey(name))
                    {
                        List<String> values = overridden_old_query.get(name);
                        for(String v: values)
                        {
                            overridden_query_string.append("&").append(name).append("=").append(v);
                        }
                    }
                }

                query = query + overridden_query_string;
            }
            else
            {
                query = query + "&" + _queryString;
            }
        }

        setParameters(parameters);
        setQueryString(query);
    }
}<|MERGE_RESOLUTION|>--- conflicted
+++ resolved
@@ -73,11 +73,7 @@
 import org.eclipse.jetty.server.session.AbstractSession;
 import org.eclipse.jetty.util.Attributes;
 import org.eclipse.jetty.util.AttributesMap;
-<<<<<<< HEAD
-=======
 import org.eclipse.jetty.util.IO;
-import org.eclipse.jetty.util.LazyList;
->>>>>>> d967ee2c
 import org.eclipse.jetty.util.MultiException;
 import org.eclipse.jetty.util.MultiMap;
 import org.eclipse.jetty.util.MultiPartInputStreamParser;
@@ -2064,56 +2060,21 @@
     /* ------------------------------------------------------------ */
     @Override
     public Part getPart(String name) throws IOException, ServletException
-<<<<<<< HEAD
+    {
+        getParts();
+
+        return _multiPartInputStream.getPart(name);
+    }
+
+    /* ------------------------------------------------------------ */
+    @Override
+    public Collection<Part> getParts() throws IOException, ServletException
     {
         if (getContentType() == null || !getContentType().startsWith("multipart/form-data"))
             throw new ServletException("Content-Type != multipart/form-data");
 
         if (_multiPartInputStream == null)
-        {
-            MultipartConfigElement config = (MultipartConfigElement)getAttribute(__MULTIPART_CONFIG_ELEMENT);
-
-            if (config == null)
-                throw new IllegalStateException("No multipart config for servlet");
-
-            _multiPartInputStream = new MultiPartInputStreamParser(getInputStream(),
-                                                             getContentType(),config, 
-                                                             (_context != null?(File)_context.getAttribute("javax.servlet.context.tempdir"):null));
-            setAttribute(__MULTIPART_INPUT_STREAM, _multiPartInputStream);
-            setAttribute(__MULTIPART_CONTEXT, _context);
-            Collection<Part> parts = _multiPartInputStream.getParts(); //causes parsing
-            for (Part p:parts)
-            {
-                MultiPartInputStreamParser.MultiPart mp = (MultiPartInputStreamParser.MultiPart)p;
-                if (mp.getContentDispositionFilename() == null && mp.getFile() == null)
-                {
-                    //Servlet Spec 3.0 pg 23, parts without filenames must be put into init params
-                    String charset = null;
-                    if (mp.getContentType() != null)
-                        charset = MimeTypes.getCharsetFromContentType(mp.getContentType());
-
-                    String content=new String(mp.getBytes(),charset==null?StringUtil.__UTF8:charset);
-                    getParameter(""); //cause params to be evaluated
-                    getParameters().add(mp.getName(), content);
-                }
-            }
-        }
-=======
-    {                
-        getParts();
->>>>>>> d967ee2c
-        return _multiPartInputStream.getPart(name);
-    }
-
-    /* ------------------------------------------------------------ */
-    @Override
-    public Collection<Part> getParts() throws IOException, ServletException
-    {
-        if (getContentType() == null || !getContentType().startsWith("multipart/form-data"))
-            throw new ServletException("Content-Type != multipart/form-data");
-
-        if (_multiPartInputStream == null)
-            _multiPartInputStream = (MultiPartInputStream)getAttribute(__MULTIPART_INPUT_STREAM);
+            _multiPartInputStream = (MultiPartInputStreamParser)getAttribute(__MULTIPART_INPUT_STREAM);
         
         if (_multiPartInputStream == null)
         {
@@ -2131,24 +2092,14 @@
             Collection<Part> parts = _multiPartInputStream.getParts(); //causes parsing
             for (Part p:parts)
             {
-<<<<<<< HEAD
                 MultiPartInputStreamParser.MultiPart mp = (MultiPartInputStreamParser.MultiPart)p;
-                if (mp.getContentDispositionFilename() == null && mp.getFile() == null)
-=======
-                MultiPartInputStream.MultiPart mp = (MultiPartInputStream.MultiPart)p;
                 if (mp.getContentDispositionFilename() == null)
->>>>>>> d967ee2c
                 {
                     //Servlet Spec 3.0 pg 23, parts without filenames must be put into init params
                     String charset = null;
                     if (mp.getContentType() != null)
                         charset = MimeTypes.getCharsetFromContentType(mp.getContentType());
 
-<<<<<<< HEAD
-                    String content=new String(mp.getBytes(),charset==null?StringUtil.__UTF8:charset);
-                    getParameter(""); //cause params to be evaluated
-                    getParameters().add(mp.getName(), content);
-=======
                     ByteArrayOutputStream os = null;
                     InputStream is = mp.getInputStream(); //get the bytes regardless of being in memory or in temp file
                     try
@@ -2164,7 +2115,6 @@
                         IO.close(os);
                         IO.close(is);
                     }
->>>>>>> d967ee2c
                 }
             }
         }

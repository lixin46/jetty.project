//
//  ========================================================================
//  Copyright (c) 1995-2017 Mort Bay Consulting Pty. Ltd.
//  ------------------------------------------------------------------------
//  All rights reserved. This program and the accompanying materials
//  are made available under the terms of the Eclipse Public License v1.0
//  and Apache License v2.0 which accompanies this distribution.
//
//      The Eclipse Public License is available at
//      http://www.eclipse.org/legal/epl-v10.html
//
//      The Apache License v2.0 is available at
//      http://www.opensource.org/licenses/apache2.0.php
//
//  You may elect to redistribute this code under either of these licenses.
//  ========================================================================
//

package org.eclipse.jetty.webapp;

import java.io.File;
import java.io.IOException;
import java.net.MalformedURLException;
import java.net.URL;
import java.net.URLClassLoader;
import java.security.PermissionCollection;
import java.util.ArrayList;
import java.util.Arrays;
import java.util.Collection;
import java.util.Collections;
import java.util.EventListener;
import java.util.HashMap;
import java.util.HashSet;
import java.util.List;
import java.util.Map;
import java.util.Set;

import javax.servlet.ServletContext;
import javax.servlet.ServletRegistration.Dynamic;
import javax.servlet.ServletSecurityElement;
import javax.servlet.http.HttpSessionActivationListener;
import javax.servlet.http.HttpSessionAttributeListener;
import javax.servlet.http.HttpSessionBindingListener;
import javax.servlet.http.HttpSessionIdListener;
import javax.servlet.http.HttpSessionListener;

import org.eclipse.jetty.http.MimeTypes;
import org.eclipse.jetty.security.ConstraintAware;
import org.eclipse.jetty.security.ConstraintMapping;
import org.eclipse.jetty.security.ConstraintSecurityHandler;
import org.eclipse.jetty.security.SecurityHandler;
import org.eclipse.jetty.server.ClassLoaderDump;
import org.eclipse.jetty.server.Connector;
import org.eclipse.jetty.server.HandlerContainer;
import org.eclipse.jetty.server.Server;
import org.eclipse.jetty.server.handler.AbstractHandler;
import org.eclipse.jetty.server.handler.ContextHandler;
import org.eclipse.jetty.server.handler.ErrorHandler;
import org.eclipse.jetty.server.handler.ManagedAttributeListener;
import org.eclipse.jetty.server.session.SessionHandler;
import org.eclipse.jetty.servlet.ErrorPageErrorHandler;
import org.eclipse.jetty.servlet.ServletContextHandler;
import org.eclipse.jetty.servlet.ServletHandler;
import org.eclipse.jetty.util.AttributesMap;
import org.eclipse.jetty.util.MultiException;
import org.eclipse.jetty.util.TopologicalSort;
import org.eclipse.jetty.util.URIUtil;
import org.eclipse.jetty.util.annotation.ManagedAttribute;
import org.eclipse.jetty.util.annotation.ManagedObject;
import org.eclipse.jetty.util.component.DumpableCollection;
import org.eclipse.jetty.util.log.Log;
import org.eclipse.jetty.util.log.Logger;
import org.eclipse.jetty.util.resource.Resource;
import org.eclipse.jetty.util.resource.ResourceCollection;

/** 
 * Web Application Context Handler.
 * <p>
 * The WebAppContext handler is an extension of ContextHandler that
 * coordinates the construction and configuration of nested handlers:
 * {@link org.eclipse.jetty.security.ConstraintSecurityHandler}, {@link org.eclipse.jetty.server.session.SessionHandler}
 * and {@link org.eclipse.jetty.servlet.ServletHandler}.
 * The handlers are configured by pluggable configuration classes, with
 * the default being  {@link org.eclipse.jetty.webapp.WebXmlConfiguration} and
 * {@link org.eclipse.jetty.webapp.JettyWebXmlConfiguration}.
 *
 *
 * <p>
 * The Start/Configuration of a WebAppContext is rather complex so as to allow
 * pluggable behaviour to be added in almost arbitrary ordering.  The
 * sequence of a WebappContext start is as follows:
 * <blockquote>
 * {@link #doStart()}:
 *   <ul>
 *     <li>{@link #preConfigure()}
 *       <ul>
 *         <li>Add all Server class inclusions from all known configurations {@link Configurations#getKnown()}</li>
 *         <li>{@link #loadConfigurations()}, which uses either explicitly set Configurations or takes the server
 *         default (which is all known non {@link Configuration#isDisabledByDefault()} Configurations.</li>
 *         <li>Sort the configurations using {@link TopologicalSort} in {@link Configurations#sort()}.</li>
 *         <li>Add all Server class exclusions from this webapps {@link Configurations}</li>
 *         <li>Add all System classes inclusions and exclusions for this webapps {@link Configurations}</li>
 *         <li>Instantiate the WebAppClassLoader (if one not already explicitly set)</li>
 *         <li>{@link Configuration#preConfigure(WebAppContext)} which calls
 *         {@link Configuration#preConfigure(WebAppContext)} for this webapps {@link Configurations}</li>
 *       </ul>
 *     </li>
 *     <li>{@link ServletContextHandler#doStart()}
 *       <ul>
 *         <li>{@link ContextHandler#doStart()}
 *           <ul>
 *             <li>Init {@link MimeTypes}</li>
 *             <li>enterScope
 *               <ul>
 *                 <li>{@link #startContext()}
 *                   <ul>
 *                     <li>{@link #configure()}
 *                       <ul>
 *                         <li>Call {@link Configuration#configure(WebAppContext)} on enabled {@link Configurations}</li>
 *                       </ul>
 *                     </li>
 *                     <li>{@link MetaData#resolve(WebAppContext)}</li>
 *                     <li>{@link #startContext()}
 *                       <li>QuickStart may generate here and/or abort start
 *                       <ul>
 *                         <li>{@link ServletContextHandler#startContext}
 *                           <ul>
 *                             <li>Decorate listeners</li>
 *                             <li>{@link ContextHandler#startContext}
 *                               <ul>
 *                                 <li>add {@link ManagedAttributeListener}</li>
 *                                 <li>{@link AbstractHandler#doStart}</li>
 *                                 <li>{@link #callContextInitialized(javax.servlet.ServletContextListener, javax.servlet.ServletContextEvent)}</li>
 *                               </ul>
 *                             </li>
 *                             <li>{@link ServletHandler#initialize()}</li>
 *                           </ul>
 *                         </li>
 *                       </ul>
 *                     </li>
 *                   </ul>
 *                 </li>
 *               </ul>
 *             </li>
 *             <li>exitScope</li>
 *           </ul>
 *         </li>
 *       </ul>
 *     </li>
 *     <li>{@link #postConfigure()}</li>
 *   </ul>
 *
 * </blockquote>
 *
 */
@ManagedObject("Web Application ContextHandler")
public class WebAppContext extends ServletContextHandler implements WebAppClassLoader.Context
{
    static final Logger LOG = Log.getLogger(WebAppContext.class);

    public static final String TEMPDIR = "javax.servlet.context.tempdir";
    public static final String BASETEMPDIR = "org.eclipse.jetty.webapp.basetempdir";
    public final static String WEB_DEFAULTS_XML="org/eclipse/jetty/webapp/webdefault.xml";
    public final static String ERROR_PAGE="org.eclipse.jetty.server.error_page";
    public final static String SERVER_SYS_CLASSES = "org.eclipse.jetty.webapp.systemClasses";
    public final static String SERVER_SRV_CLASSES = "org.eclipse.jetty.webapp.serverClasses";

    private String[] __dftProtectedTargets = {"/web-inf", "/meta-inf"};

    // System classes are classes that cannot be replaced by
    // the web application, and they are *always* loaded via
    // system classloader.
    public final static ClasspathPattern __dftSystemClasses = new ClasspathPattern
    (
        "java.",                            // Java SE classes (per servlet spec v2.5 / SRV.9.7.2)
        "javax.",                           // Java SE classes (per servlet spec v2.5 / SRV.9.7.2)
        "org.xml.",                         // javax.xml
        "org.w3c."                          // javax.xml
    ) ;

    // Server classes are classes that are hidden from being
    // loaded by the web application using system classloader,
    // so if web application needs to load any of such classes,
    // it has to include them in its distribution.
    public final static ClasspathPattern __dftServerClasses =new ClasspathPattern
    (
        "org.eclipse.jetty."                // hide jetty classes
    );

    private final Configurations _configurations = new Configurations();
    private final ClasspathPattern _systemClasses = new ClasspathPattern(__dftSystemClasses);
    private final ClasspathPattern _serverClasses = new ClasspathPattern(__dftServerClasses);

    private String _defaultsDescriptor=WEB_DEFAULTS_XML;
    private String _descriptor=null;
    private final List<String> _overrideDescriptors = new ArrayList<>();
    private boolean _distributable=false;
    private boolean _extractWAR=true;
    private boolean _copyDir=false;
    private boolean _copyWebInf=false;
    private boolean _logUrlOnStart =false;
    private boolean _parentLoaderPriority= Boolean.getBoolean("org.eclipse.jetty.server.webapp.parentLoaderPriority");
    private PermissionCollection _permissions;

    private String[] _contextWhiteList = null;

    private File _tmpDir;
    private boolean _persistTmpDir = false;
 
    private String _war;
    private String _extraClasspath;
    private Throwable _unavailableException;

    private Map<String, String> _resourceAliases;
    private boolean _ownClassLoader=false;
    private boolean _configurationDiscovered=false;
    private boolean _allowDuplicateFragmentNames = false;
    private boolean _throwUnavailableOnStartupException = false;
    


    private MetaData _metadata=new MetaData();

    public static WebAppContext getCurrentWebAppContext()
    {
        ContextHandler.Context context=ContextHandler.getCurrentContext();
        if (context!=null)
        {
            ContextHandler handler = context.getContextHandler();
            if (handler instanceof WebAppContext)
                return (WebAppContext)handler;
        }
        return null;
    }

    /* ------------------------------------------------------------ */
    public WebAppContext()
    {
        this(null,null,null,null,null,new ErrorPageErrorHandler(),SESSIONS|SECURITY);
    }

    /* ------------------------------------------------------------ */
    /**
     * @param contextPath The context path
     * @param webApp The URL or filename of the webapp directory or war file.
     */
    public WebAppContext(String webApp,String contextPath)
    {
        this(null,contextPath,null,null,null,new ErrorPageErrorHandler(),SESSIONS|SECURITY);
        setWar(webApp);
    }

    /* ------------------------------------------------------------ */
    /**
     * @param contextPath The context path
     * @param webApp The URL or filename of the webapp directory or war file.
     */
    public WebAppContext(Resource webApp, String contextPath)
    {
        this(null,contextPath,null,null,null,new ErrorPageErrorHandler(),SESSIONS|SECURITY);
        setWarResource(webApp);
    }
    
    /* ------------------------------------------------------------ */
    /**
     * @param parent The parent HandlerContainer.
     * @param contextPath The context path
     * @param webApp The URL or filename of the webapp directory or war file.
     */
    public WebAppContext(HandlerContainer parent, String webApp, String contextPath)
    {
        this(parent,contextPath,null,null,null,new ErrorPageErrorHandler(),SESSIONS|SECURITY);
        setWar(webApp);
    }

    /* ------------------------------------------------------------ */
    /**
     * @param parent The parent HandlerContainer.
     * @param contextPath The context path
     * @param webApp The webapp directory or war file.
     */
    public WebAppContext(HandlerContainer parent, Resource webApp, String contextPath)
    {
        this(parent,contextPath,null,null,null,new ErrorPageErrorHandler(),SESSIONS|SECURITY);
        setWarResource(webApp);
    }

    /* ------------------------------------------------------------ */

    /**
     * This constructor is used in the geronimo integration.
     *
     * @param sessionHandler SessionHandler for this web app
     * @param securityHandler SecurityHandler for this web app
     * @param servletHandler ServletHandler for this web app
     * @param errorHandler ErrorHandler for this web app
     */
    public WebAppContext(SessionHandler sessionHandler, SecurityHandler securityHandler, ServletHandler servletHandler, ErrorHandler errorHandler) 
    {
        this(null, null, sessionHandler, securityHandler, servletHandler, errorHandler,0);
    }

    /* ------------------------------------------------------------ */
    /**
     * This constructor is used in the geronimo integration.
     * 
     * @param parent the parent handler 
     * @param contextPath the context path
     * @param sessionHandler SessionHandler for this web app
     * @param securityHandler SecurityHandler for this web app
     * @param servletHandler ServletHandler for this web app
     * @param errorHandler ErrorHandler for this web app
     * @param options the options ({@link ServletContextHandler#SESSIONS} and/or {@link ServletContextHandler#SECURITY}) 
     */
    public WebAppContext(HandlerContainer parent, String contextPath, SessionHandler sessionHandler, SecurityHandler securityHandler, ServletHandler servletHandler, ErrorHandler errorHandler,int options) 
    {
        // always pass parent as null and then set below, so that any resulting setServer call
        // is done after this instance is constructed.
        super(null,contextPath,sessionHandler, securityHandler, servletHandler, errorHandler,options);
        _scontext = new Context();
        setErrorHandler(errorHandler != null ? errorHandler : new ErrorPageErrorHandler());
        setProtectedTargets(__dftProtectedTargets);
        if (parent!=null)
            setParent(parent);
    }

    /* ------------------------------------------------------------ */
    /**
     * @param servletContextName The servletContextName to set.
     */
    @Override
    public void setDisplayName(String servletContextName)
    {
        super.setDisplayName(servletContextName);
        ClassLoader cl = getClassLoader();
        if (cl!=null && cl instanceof WebAppClassLoader && servletContextName!=null)
            ((WebAppClassLoader)cl).setName(servletContextName);
    }

    /* ------------------------------------------------------------ */
    /** Get an exception that caused the webapp to be unavailable
     * @return A throwable if the webapp is unavailable or null
     */
    public Throwable getUnavailableException()
    {
        return _unavailableException;
    }

    /* ------------------------------------------------------------ */
    /** 
     * Set Resource Alias.
     * Resource aliases map resource uri's within a context.
     * They may optionally be used by a handler when looking for
     * a resource.
     * @param alias the alias for a resource
     * @param uri the uri for the resource
     */
    public void setResourceAlias(String alias, String uri)
    {
        if (_resourceAliases == null)
            _resourceAliases= new HashMap<String, String>(5);
        _resourceAliases.put(alias, uri);
    }

    /* ------------------------------------------------------------ */
    public Map<String, String> getResourceAliases()
    {
        if (_resourceAliases == null)
            return null;
        return _resourceAliases;
    }

    /* ------------------------------------------------------------ */
    public void setResourceAliases(Map<String, String> map)
    {
        _resourceAliases = map;
    }

    /* ------------------------------------------------------------ */
    public String getResourceAlias(String path)
    {
        if (_resourceAliases == null)
            return null;
        String alias = _resourceAliases.get(path);

        int slash=path.length();
        while (alias==null)
        {
            slash=path.lastIndexOf("/",slash-1);
            if (slash<0)
                break;
            String match=_resourceAliases.get(path.substring(0,slash+1));
            if (match!=null)
                alias=match+path.substring(slash+1);
        }
        return alias;
    }

    /* ------------------------------------------------------------ */
    public String removeResourceAlias(String alias)
    {
        if (_resourceAliases == null)
            return null;
        return _resourceAliases.remove(alias);
    }

    /* ------------------------------------------------------------ */
    /* (non-Javadoc)
     * @see org.eclipse.jetty.server.server.handler.ContextHandler#setClassLoader(java.lang.ClassLoader)
     */
    @Override
    public void setClassLoader(ClassLoader classLoader)
    {
        super.setClassLoader(classLoader);

        String name = getDisplayName();
        if (name==null) 
            name=getContextPath();
        
        if (classLoader!=null && classLoader instanceof WebAppClassLoader && getDisplayName()!=null)
            ((WebAppClassLoader)classLoader).setName(name);
    }

    /* ------------------------------------------------------------ */
    @Override
    public Resource getResource(String uriInContext) throws MalformedURLException
    {
        if (uriInContext==null || !uriInContext.startsWith(URIUtil.SLASH))
            throw new MalformedURLException(uriInContext);

        IOException ioe= null;
        Resource resource= null;
        int loop=0;
        while (uriInContext!=null && loop++<100)
        {
            try
            {
                resource= super.getResource(uriInContext);
                if (resource != null && resource.exists())
                    return resource;

                uriInContext = getResourceAlias(uriInContext);
            }
            catch (IOException e)
            {
                LOG.ignore(e);
                if (ioe==null)
                    ioe= e;
            }
        }

        if (ioe != null && ioe instanceof MalformedURLException)
            throw (MalformedURLException)ioe;

        return resource;
    }


    /* ------------------------------------------------------------ */
    /** Is the context Automatically configured.
     *
     * @return true if configuration discovery.
     */
    public boolean isConfigurationDiscovered()
    {
        return _configurationDiscovered;
    }

    /* ------------------------------------------------------------ */
    /** Set the configuration discovery mode.
     * If configuration discovery is set to true, then the JSR315
     * servlet 3.0 discovered configuration features are enabled.
     * These are:<ul>
     * <li>Web Fragments</li>
     * <li>META-INF/resource directories</li>
     * </ul>
     * @param discovered true if configuration discovery is enabled for automatic configuration from the context
     */
    public void setConfigurationDiscovered(boolean discovered)
    {
        _configurationDiscovered = discovered;
    }

    /* ------------------------------------------------------------ */
    /** 
     * Pre configure the web application.
     * <p>
     * The method is normally called from {@link #start()}. It performs
     * the discovery of the configurations to be applied to this context,
     * specifically:
     * <ul>
     * <li>Instantiate the {@link Configuration} instances with a call to {@link #loadConfigurations()}.
     * <li>Instantiates a classloader (if one is not already set)
     * <li>Calls the {@link Configuration#preConfigure(WebAppContext)} method of all
     * Configuration instances.
     * </ul>
     * @throws Exception if unable to pre configure
     */
    public void preConfigure() throws Exception
    {
        // Add the known server class inclusions for all known configurations
        for (Configuration configuration : Configurations.getKnown())
            _serverClasses.include(configuration.getServerClasses().getInclusions());
        
        // Setup Configuration classes for this webapp!
        loadConfigurations();
        _configurations.sort();
        for (Configuration configuration:_configurations)
        {
            _systemClasses.add(configuration.getSystemClasses().getPatterns());
            _serverClasses.exclude(configuration.getServerClasses().getExclusions());
        }
        
        // Configure classloader
        _ownClassLoader=false;
        if (getClassLoader()==null)
        {
            WebAppClassLoader classLoader = new WebAppClassLoader(this);
            setClassLoader(classLoader);
            _ownClassLoader=true;
        }

        if (LOG.isDebugEnabled())
        {
            ClassLoader loader = getClassLoader();
            LOG.debug("Thread Context classloader {}",loader);
            loader=loader.getParent();
            while(loader!=null)
            {
                LOG.debug("Parent class loader: {} ",loader);
                loader=loader.getParent();
            }
        }

        _configurations.preConfigure(this);
    }

    /* ------------------------------------------------------------ */
    public boolean configure() throws Exception
    {
        return _configurations.configure(this);
    }

    /* ------------------------------------------------------------ */
    public void postConfigure() throws Exception
    {
        _configurations.postConfigure(this);
    }

    /* ------------------------------------------------------------ */
    /*
     * @see org.eclipse.thread.AbstractLifeCycle#doStart()
     */
    @Override
    protected void doStart() throws Exception
    {
        try
        {
            _metadata.setAllowDuplicateFragmentNames(isAllowDuplicateFragmentNames());
            Boolean validate = (Boolean)getAttribute(MetaData.VALIDATE_XML);
            _metadata.setValidateXml((validate!=null && validate.booleanValue()));
            preConfigure();
            super.doStart();
            postConfigure();

            if (isLogUrlOnStart())
                dumpUrl();
        }
        catch (Exception e)
        {
            //start up of the webapp context failed, make sure it is not started
            LOG.warn("Failed startup of context "+this, e);
            _unavailableException=e;
            setAvailable(false);
            if (isThrowUnavailableOnStartupException())
                throw e;
        }
    }

    /* ------------------------------------------------------------ */
    /*
     * @see org.eclipse.thread.AbstractLifeCycle#doStop()
     */
    @Override
    protected void doStop() throws Exception
    {
        super.doStop();
    }

    /* ------------------------------------------------------------ */
    @Override
    public void destroy()
    {
        // Prepare for configuration
        MultiException mx=new MultiException();
        for (Configuration configuration : _configurations)
        {
            try
            {
                configuration.destroy(this);
            }
            catch(Exception e)
            {
                mx.add(e);
            }
        }
        _configurations.clear();
        super.destroy();
        mx.ifExceptionThrowRuntime();
    }


    /* ------------------------------------------------------------ */
    /*
     * Dumps the current web app name and URL to the log
     */
    private void dumpUrl()
    {
        Connector[] connectors = getServer().getConnectors();
        for (int i=0;i<connectors.length;i++)
        {
            String displayName = getDisplayName();
            if (displayName == null)
                displayName = "WebApp@"+connectors.hashCode();

            LOG.info(displayName + " at http://" + connectors[i].toString() + getContextPath());
        }
    }

    /* ------------------------------------------------------------ */
    /**
     * @return Returns the configurations.
     */
    @ManagedAttribute(value="configuration classes used to configure webapp", readonly=true)
    public String[] getConfigurationClasses()
    {
        loadConfigurations();
        return _configurations.toArray();
    }

    /* ------------------------------------------------------------ */
    /**
     * @return Returns the configurations.
     * @deprecated
     */
    public Configuration[] getConfigurations()
    {
        if (_configurations.size()==0)
            loadConfigurations();
        return _configurations.getConfigurations().toArray(new Configuration[_configurations.size()]);
    }

    /* ------------------------------------------------------------ */
    /**
     * @return Returns the configurations.
     */
    public Configurations getWebAppConfigurations()
    {
        if (_configurations.size()==0)
            loadConfigurations();
        return _configurations;
    }

    /* ------------------------------------------------------------ */
    /**
     * The default descriptor is a web.xml format file that is applied to the context before the standard WEB-INF/web.xml
     * @return Returns the defaultsDescriptor.
     */
    @ManagedAttribute(value="default web.xml deascriptor applied before standard web.xml", readonly=true)
    public String getDefaultsDescriptor()
    {
        return _defaultsDescriptor;
    }

    /* ------------------------------------------------------------ */
    /**
     * The override descriptor is a web.xml format file that is applied to the context after the standard WEB-INF/web.xml
     * @return Returns the Override Descriptor.
     */
    public String getOverrideDescriptor()
    {
        if (_overrideDescriptors.size()!=1)
            return null;
        return _overrideDescriptors.get(0);
    }

    /* ------------------------------------------------------------ */
    /**
     * An override descriptor is a web.xml format file that is applied to the context after the standard WEB-INF/web.xml
     * @return Returns the Override Descriptor list
     */
    @ManagedAttribute(value="web.xml deascriptors applied after standard web.xml", readonly=true)
    public List<String> getOverrideDescriptors()
    {
        return Collections.unmodifiableList(_overrideDescriptors);
    }

    /* ------------------------------------------------------------ */
    /**
     * @return Returns the permissions.
     */
    @Override
    public PermissionCollection getPermissions()
    {
        return _permissions;
    }

    /* ------------------------------------------------------------ */
    /**
     * Set the server classes patterns.
     * <p>
     * Server classes/packages are classes used to implement the server and are hidden
     * from the context.  If the context needs to load these classes, it must have its
     * own copy of them in WEB-INF/lib or WEB-INF/classes.
     * @param serverClasses the server classes pattern
     *
     */
    public void setServerClasspathPattern(ClasspathPattern serverClasses)
    {
        _serverClasses.clear();
        _serverClasses.add(serverClasses.getPatterns());
    }

    /* ------------------------------------------------------------ */
    /**
     * Set the system classes patterns.
     * <p>
     * System classes/packages are classes provided by the JVM and that
     * cannot be replaced by classes of the same name from WEB-INF,
     * regardless of the value of {@link #setParentLoaderPriority(boolean)}.
     * @param systemClasses the system classes pattern
     */
    public void setSystemClasspathPattern(ClasspathPattern systemClasses)
    {
        _systemClasses.clear();
        _systemClasses.add(systemClasses.getPatterns());
    }

    /* ------------------------------------------------------------ */
<<<<<<< HEAD
    public void addServerClasspathPattern(ClasspathPattern serverClasses)
=======
    /**
     * @deprecated Use {@link #getServerClasspathPattern()}.{@link ClasspathPattern#add(String)}
     * @param classOrPackageOrLocation pattern (see {@link ClasspathPattern}
     */
    @Deprecated
    public void addServerClass(String classOrPackageOrLocation)
>>>>>>> 2e8f9fc7
    {
        _serverClasses.add(serverClasses.getPatterns());
    }

    /* ------------------------------------------------------------ */
<<<<<<< HEAD
    public void addSystemClasspathPattern(ClasspathPattern systemClasses)
=======
    /** Prepend to the list of Server classes.
     * @param classOrPackage A pattern.
     * @see #setServerClasses(String[])
     * @see <a href="http://www.eclipse.org/jetty/documentation/current/jetty-classloading.html">Jetty Documentation: Classloading</a>
     * @deprecated Use {@link #getServerClasspathPattern()}.{@link ClasspathPattern#add(String)}
     */
    @Deprecated
    public void prependServerClass(String classOrPackage)
>>>>>>> 2e8f9fc7
    {
        _serverClasses.add(systemClasses.getPatterns());
    }
    
    /* ------------------------------------------------------------ */
    /**
     * @return The ClasspathPattern used to match System (protected) classes
     */
    public ClasspathPattern getSystemClasspathPattern()
    {
        return _systemClasses;
    }
    
    /* ------------------------------------------------------------ */
    /**
     * @return The ClasspathPattern used to match Server (hidden) classes
     */
    public ClasspathPattern getServerClasspathPattern()
    {
        return _serverClasses;
    }

    /* ------------------------------------------------------------ */
<<<<<<< HEAD
    @ManagedAttribute(value="classes and packages protected by context classloader", readonly=true)
    public String[] getSystemClasses()
=======
    /**
     * 
     * @param classOrPackage pattern
     * @deprecated Use {@link #getSystemClasspathPattern()}.{@link ClasspathPattern#add(String)}
     */
    @Deprecated
    public void addSystemClass(String classOrPackage)
>>>>>>> 2e8f9fc7
    {
        return _systemClasses.getPatterns();
    }

    /* ------------------------------------------------------------ */
<<<<<<< HEAD
    /**
     * @see #setServerClasses(String[])
     * @return Returns the serverClasses.
=======
    /** Prepend to the list of System classes.
     * @param classOrPackage A pattern.
     * @see #setSystemClasses(String[])
     * @see <a href="http://www.eclipse.org/jetty/documentation/current/jetty-classloading.html">Jetty Documentation: Classloading</a>
     * @deprecated Use {@link #getSystemClasspathPattern()}.{@link ClasspathPattern#add(String)}
>>>>>>> 2e8f9fc7
     */
    @ManagedAttribute(value="classes and packages hidden by the context classloader", readonly=true)
    public String[] getServerClasses()
    {
        return _serverClasses.getPatterns();
    }

    /* ------------------------------------------------------------ */
    /**
     * @param name class name
     * @return true if matched by {@link #getServerClasspathPattern()}
     * @deprecated Use {@link #getServerClasspathPattern()}.{@link ClasspathPattern#match(String)}
     */
    @Deprecated
    public void addSystemClass(String clazz)
    {
        _systemClasses.add(clazz);
    }

    /* ------------------------------------------------------------ */
    /**
     * @param name class name
     * @return true if matched by {@link #getServerClasspathPattern()}
     * @deprecated Use {@link #getSystemClasspathPattern()}.{@link ClasspathPattern#match(String)}
     */
    @Deprecated
    public void addServerClass(String clazz)
    {
        _serverClasses.add(clazz);
    }

    /* ------------------------------------------------------------ */
    @Override
    public boolean isServerClass(Class<?> clazz)
    {
        boolean result = _serverClasses.match(clazz);
        if (LOG.isDebugEnabled())
            LOG.debug("isServerClass=={} {}",result,clazz);
        return result;
    }

    /* ------------------------------------------------------------ */
    @Override
    public boolean isSystemClass(Class<?> clazz)
    {
        boolean result = _systemClasses.match(clazz);
        if (LOG.isDebugEnabled())
            LOG.debug("isSystemClass=={} {}",result,clazz);
        return result;
    }

    /* ------------------------------------------------------------ */
    @Override
    public boolean isServerResource(String name, URL url)
    {
        boolean result =  _serverClasses.match(name,url);
        if (LOG.isDebugEnabled())
            LOG.debug("isServerResource=={} {} {}",result,name,url);
        return result;
    }
    
    /* ------------------------------------------------------------ */
    @Override
    public boolean isSystemResource(String name, URL url)
    {
        boolean result = _systemClasses.match(name,url);
        if (LOG.isDebugEnabled())
            LOG.debug("isSystemResource=={} {} {}",result,name,url);
        return result;
    }

    /* ------------------------------------------------------------ */
    @Override
    public void setServer(Server server)
    {
        super.setServer(server);
        if (server != null)
        {
            if (_systemClasses.isEmpty())
            {
                Object systemClasses = server.getAttribute(SERVER_SYS_CLASSES);
                if (systemClasses instanceof String[])
                    systemClasses = new ClasspathPattern((String[])systemClasses);
                if (systemClasses instanceof ClasspathPattern)
                    _systemClasses.add(((ClasspathPattern)systemClasses).getPatterns());
            }

            if (_serverClasses.isEmpty())
            {
                Object serverClasses = server.getAttribute(SERVER_SRV_CLASSES);
                if (serverClasses instanceof String[])
                    serverClasses = new ClasspathPattern((String[])serverClasses);
                if (serverClasses instanceof ClasspathPattern)
                    _systemClasses.add(((ClasspathPattern)serverClasses).getPatterns());
            }
        }
    }

    /* ------------------------------------------------------------ */
    /**
     * @return Returns the war as a file or URL string (Resource).
     * The war may be different to the @link {@link #getResourceBase()}
     * if the war has been expanded and/or copied.
     */
    @ManagedAttribute(value="war file location", readonly=true)
    public String getWar()
    {
        if (_war==null)
            _war=getResourceBase();
        return _war;
    }

    /* ------------------------------------------------------------ */
    public Resource getWebInf() throws IOException
    {
        if (super.getBaseResource() == null)
            return null;

        // Iw there a WEB-INF directory?
        Resource web_inf= super.getBaseResource().addPath("WEB-INF/");
        if (!web_inf.exists() || !web_inf.isDirectory())
            return null;

        return web_inf;
    }

    /* ------------------------------------------------------------ */
    /**
     * @return Returns the distributable.
     */
    @ManagedAttribute("web application distributable")
    public boolean isDistributable()
    {
        return _distributable;
    }

    /* ------------------------------------------------------------ */
    /**
     * @return Returns the extractWAR.
     */
    @ManagedAttribute(value="extract war", readonly=true)
    public boolean isExtractWAR()
    {
        return _extractWAR;
    }

    /* ------------------------------------------------------------ */
    /**
     * @return True if the webdir is copied (to allow hot replacement of jars on windows)
     */
    @ManagedAttribute(value="webdir copied on deploy (allows hot replacement on windows)", readonly=true)
    public boolean isCopyWebDir()
    {
        return _copyDir;
    }

    /* ------------------------------------------------------------ */
    /**
     * @return True if the web-inf lib and classes directories are copied (to allow hot replacement of jars on windows)
     */
    public boolean isCopyWebInf()
    {
        return _copyWebInf;
    }

    /* ------------------------------------------------------------ */
    /**
     * @return True if the classloader should delegate first to the parent
     * classloader (standard java behaviour) or false if the classloader
     * should first try to load from WEB-INF/lib or WEB-INF/classes (servlet
     * spec recommendation). Default is false or can be set by the system 
     * property org.eclipse.jetty.server.webapp.parentLoaderPriority
     */
    @Override
    @ManagedAttribute(value="parent classloader given priority", readonly=true)
    public boolean isParentLoaderPriority()
    {
        return _parentLoaderPriority;
    }

    /* ------------------------------------------------------------ */
    protected void loadConfigurations()
    {
        //if the configuration instances have been set explicitly, use them
        if (_configurations.size()>0)
            return;
        
        _configurations.add(Configurations.getServerDefault(getServer()).toArray());
    }

    /* ------------------------------------------------------------ */
    @Override
    public String toString()
    {
        if (_war!=null)
        {
            String war=_war;
            if (war.indexOf("/webapps/")>=0)
                war=war.substring(war.indexOf("/webapps/")+8);
            return super.toString()+"{"+war+"}";
        }
        return super.toString();
    }
    
    /* ------------------------------------------------------------ */
    @Override
    public void dump(Appendable out, String indent) throws IOException
    {
        List<String> system_classes=null;
        if (_systemClasses!=null)
        {
            system_classes=new ArrayList<>(_systemClasses);
            Collections.sort(system_classes);
        }
        
        List<String> server_classes=null;
        if (_serverClasses!=null)
        {
            server_classes=new ArrayList<>(_serverClasses);
            Collections.sort(server_classes);
        }
        
        dumpBeans(out,indent,
            Collections.singletonList(new ClassLoaderDump(getClassLoader())),
            Collections.singletonList(new DumpableCollection("Systemclasses "+this,system_classes)),
            Collections.singletonList(new DumpableCollection("Serverclasses "+this,server_classes)),
            Collections.singletonList(new DumpableCollection("Configurations "+this,_configurations.getConfigurations())),
            Collections.singletonList(new DumpableCollection("Handler attributes "+this,((AttributesMap)getAttributes()).getAttributeEntrySet())),
            Collections.singletonList(new DumpableCollection("Context attributes "+this,((Context)getServletContext()).getAttributeEntrySet())),
            Collections.singletonList(new DumpableCollection("Initparams "+this,getInitParams().entrySet()))
            );
    }
    
    /* ------------------------------------------------------------ */
    /**
     * @param configurations The configuration class names.  If setConfigurations is not called
     * these classes are used to create a configurations array.
     */
    public void setConfigurationClasses(String[] configurations)
    {
        if (isStarted())
            throw new IllegalStateException();
        _configurations.set(configurations);
    }

    /* ------------------------------------------------------------ */
    public void setConfigurationClasses(List<String> configurations)
    {
        setConfigurationClasses(configurations.toArray(new String[configurations.size()]));
    }
    
    /* ------------------------------------------------------------ */
    /**
     * @param configurations The configurations to set.
     */
    public void setConfigurations(Configuration[] configurations)
    {
        if (isStarted())
            throw new IllegalStateException();
        _configurations.set(configurations);
    }

    /* ------------------------------------------------------------ */
    public void addConfiguration(Configuration... configuration)
    {
        if (isStarted())
            throw new IllegalStateException();
        loadConfigurations();
        _configurations.add(configuration);
    }

    /* ------------------------------------------------------------ */
    public <T> T getConfiguration(Class<? extends T> configClass)
    {
        loadConfigurations();
        for (Configuration configuration : _configurations)
            if (configClass.isAssignableFrom(configuration.getClass()))
                return (T)configuration;
        return null;
    }
    
    /* ------------------------------------------------------------ */
    /**
     * The default descriptor is a web.xml format file that is applied to the context before the standard WEB-INF/web.xml
     * @param defaultsDescriptor The defaultsDescriptor to set.
     */
    public void setDefaultsDescriptor(String defaultsDescriptor)
    {
        _defaultsDescriptor = defaultsDescriptor;
    }

    /* ------------------------------------------------------------ */
    /**
     * The override descriptor is a web.xml format file that is applied to the context after the standard WEB-INF/web.xml
     * @param overrideDescriptor The overrideDescritpor to set.
     */
    public void setOverrideDescriptor(String overrideDescriptor)
    {
        _overrideDescriptors.clear();
        _overrideDescriptors.add(overrideDescriptor);
    }

    /* ------------------------------------------------------------ */
    /**
     * The override descriptor is a web.xml format file that is applied to the context after the standard WEB-INF/web.xml
     * @param overrideDescriptors The overrideDescriptors (file or URL) to set.
     */
    public void setOverrideDescriptors(List<String> overrideDescriptors)
    {
        _overrideDescriptors.clear();
        _overrideDescriptors.addAll(overrideDescriptors);
    }

    /* ------------------------------------------------------------ */
    /**
     * The override descriptor is a web.xml format file that is applied to the context after the standard WEB-INF/web.xml
     * @param overrideDescriptor The overrideDescriptor (file or URL) to add.
     */
    public void addOverrideDescriptor(String overrideDescriptor)
    {
        _overrideDescriptors.add(overrideDescriptor);
    }

    /* ------------------------------------------------------------ */
    /**
     * @return the web.xml descriptor to use. If set to null, WEB-INF/web.xml is used if it exists.
     */
    @ManagedAttribute(value="standard web.xml descriptor", readonly=true)
    public String getDescriptor()
    {
        return _descriptor;
    }

    /* ------------------------------------------------------------ */
    /**
     * @param descriptor the web.xml descriptor to use. If set to null, WEB-INF/web.xml is used if it exists.
     */
    public void setDescriptor(String descriptor)
    {
        _descriptor=descriptor;
    }

    /* ------------------------------------------------------------ */
    /**
     * @param distributable The distributable to set.
     */
    public void setDistributable(boolean distributable)
    {
        this._distributable = distributable;
    }

    /* ------------------------------------------------------------ */
    @Override
    public void setEventListeners(EventListener[] eventListeners)
    {
        if (_sessionHandler!=null)
            _sessionHandler.clearEventListeners();

        super.setEventListeners(eventListeners);
    }

    /* ------------------------------------------------------------ */
    /** Add EventListener
     * Convenience method that calls {@link #setEventListeners(EventListener[])}
     * @param listener the listener to add
     */
    @Override
    public void addEventListener(EventListener listener)
    {
        super.addEventListener(listener);
        if ((listener instanceof HttpSessionActivationListener)
            || (listener instanceof HttpSessionAttributeListener)
            || (listener instanceof HttpSessionBindingListener)
            || (listener instanceof HttpSessionListener)
            || (listener instanceof HttpSessionIdListener))
        {
            if (_sessionHandler!=null)
                _sessionHandler.addEventListener(listener);
        }
    }
    
    @Override
    public void removeEventListener(EventListener listener)
    {
        super.removeEventListener(listener);
        if ((listener instanceof HttpSessionActivationListener)
            || (listener instanceof HttpSessionAttributeListener)
            || (listener instanceof HttpSessionBindingListener)
            || (listener instanceof HttpSessionListener)
            || (listener instanceof HttpSessionIdListener))
        {
            if (_sessionHandler!=null)
                _sessionHandler.removeEventListener(listener);
        }
        
    }


    /* ------------------------------------------------------------ */
    /**
     * @param extractWAR True if war files are extracted
     */
    public void setExtractWAR(boolean extractWAR)
    {
        _extractWAR = extractWAR;
    }

    /* ------------------------------------------------------------ */
    /**
     * @param copy True if the webdir is copied (to allow hot replacement of jars)
     */
    public void setCopyWebDir(boolean copy)
    {
        _copyDir = copy;
    }

    /* ------------------------------------------------------------ */
    /**
     * @param copyWebInf True if the web-inf lib and classes directories are copied (to allow hot replacement of jars on windows)
     */
    public void setCopyWebInf(boolean copyWebInf)
    {
        _copyWebInf = copyWebInf;
    }

    /* ------------------------------------------------------------ */
    /**
     * @param java2compliant True if the classloader should delegate first to the parent
     * classloader (standard java behaviour) or false if the classloader
     * should first try to load from WEB-INF/lib or WEB-INF/classes (servlet
     * spec recommendation).  Default is false or can be set by the system 
     * property org.eclipse.jetty.server.webapp.parentLoaderPriority
     */
    public void setParentLoaderPriority(boolean java2compliant)
    {
        _parentLoaderPriority = java2compliant;
    }

    /* ------------------------------------------------------------ */
    /**
     * @param permissions The permissions to set.
     */
    public void setPermissions(PermissionCollection permissions)
    {
        _permissions = permissions;
    }

    /* ------------------------------------------------------------ */
    /**
     * Set the context white list
     *
     * In certain circumstances you want may want to deny access of one webapp from another
     * when you may not fully trust the webapp.  Setting this white list will enable a
     * check when a servlet called {@link org.eclipse.jetty.servlet.ServletContextHandler.Context#getContext(String)}, validating that the uriInPath
     * for the given webapp has been declaratively allows access to the context.
     * 
     * @param contextWhiteList the whitelist of contexts for {@link org.eclipse.jetty.servlet.ServletContextHandler.Context#getContext(String)} 
     */
    public void setContextWhiteList(String... contextWhiteList)
    {
        _contextWhiteList = contextWhiteList;
    }

    /* ------------------------------------------------------------ */
    /**
     * Set the server classes patterns.
     * <p>
     * Server classes/packages are classes used to implement the server and are hidden
     * from the context.  If the context needs to load these classes, it must have its
     * own copy of them in WEB-INF/lib or WEB-INF/classes.
     * A {@link ClasspathPattern} is used to match the server classes.
     * @deprecated use {@link #setServerClasspathPattern(ClasspathPattern)} or {@link Configuration}s
     * @param serverClasses The serverClasses to set.
     */
    public void setServerClasses(String... serverClasses)
    {
        setServerClasspathPattern(new ClasspathPattern(serverClasses));
    }

    /* ------------------------------------------------------------ */
    /**
     * Set the system classes patterns.
     * <p>
     * System classes/packages are classes provided by the JVM and that
     * cannot be replaced by classes of the same name from WEB-INF,
     * regardless of the value of {@link #setParentLoaderPriority(boolean)}.
     * A {@link ClasspathPattern} is used to match the system classes.
     * @deprecated use {@link #setSystemClasspathPattern(ClasspathPattern)} or {@link Configuration}s
     * @param systemClasses The systemClasses to set.
     */
    public void setSystemClasses(String... systemClasses)
    {
        setSystemClasspathPattern(new ClasspathPattern(systemClasses));
    }


    /* ------------------------------------------------------------ */
    /** Set temporary directory for context.
     * The javax.servlet.context.tempdir attribute is also set.
     * @param dir Writable temporary directory.
     */
    public void setTempDirectory(File dir)
    {
        if (isStarted())
            throw new IllegalStateException("Started");

        if (dir!=null)
        {
            try{dir=new File(dir.getCanonicalPath());}
            catch (IOException e){LOG.warn(Log.EXCEPTION,e);}
        }

        _tmpDir=dir;
        setAttribute(TEMPDIR,_tmpDir);            
    }

    /* ------------------------------------------------------------ */
    @ManagedAttribute(value="temporary directory location", readonly=true)
    public File getTempDirectory ()
    {
        return _tmpDir;
    }

    /**
     * If true the temp directory for this 
     * webapp will be kept when the webapp stops. Otherwise,
     * it will be deleted.
     * 
     * @param persist true to persist the temp directory on shutdown / exit of the webapp
     */
    public void setPersistTempDirectory(boolean persist)
    {
        _persistTmpDir = persist;
    }
    
    /**
     * @return true if tmp directory will persist between startups of the webapp
     */
    public boolean isPersistTempDirectory()
    {
        return _persistTmpDir;
    }
    
    
    /* ------------------------------------------------------------ */
    /**
     * Set the war of the webapp. From this value a {@link #setResourceBase(String)}
     * value is computed by {@link WebInfConfiguration}, which may be changed from
     * the war URI by unpacking and/or copying.
     * @param war The war to set as a file name or URL.
     */
    public void setWar(String war)
    {
        _war = war;
    }

    /* ------------------------------------------------------------ */
    /**
     * Set the war of the webapp as a {@link Resource}. 
     * @see #setWar(String)
     * @param war The war to set as a Resource.
     */
    public void setWarResource(Resource war)
    {
        setWar(war==null?null:war.toString());
    }

    /* ------------------------------------------------------------ */
    /**
     * @return Comma or semicolon separated path of filenames or URLs
     * pointing to directories or jar files. Directories should end
     * with '/'.
     */
    @Override
    @ManagedAttribute(value="extra classpath for context classloader", readonly=true)
    public String getExtraClasspath()
    {
        return _extraClasspath;
    }

    /* ------------------------------------------------------------ */
    /**
     * @param extraClasspath Comma or semicolon separated path of filenames or URLs
     * pointing to directories or jar files. Directories should end
     * with '/'.
     */
    public void setExtraClasspath(String extraClasspath)
    {
        _extraClasspath=extraClasspath;
    }

    /* ------------------------------------------------------------ */
    public boolean isLogUrlOnStart()
    {
        return _logUrlOnStart;
    }

    /* ------------------------------------------------------------ */
    /**
     * Sets whether or not the web app name and URL is logged on startup
     *
     * @param logOnStart whether or not the log message is created
     */
    public void setLogUrlOnStart(boolean logOnStart)
    {
        this._logUrlOnStart = logOnStart;
    }

    /* ------------------------------------------------------------ */
    public boolean isAllowDuplicateFragmentNames()
    {
        return _allowDuplicateFragmentNames;
    }

    /* ------------------------------------------------------------ */
    public void setAllowDuplicateFragmentNames(boolean allowDuplicateFragmentNames)
    {
        _allowDuplicateFragmentNames = allowDuplicateFragmentNames;
    }

    /* ------------------------------------------------------------ */
    public void setThrowUnavailableOnStartupException (boolean throwIfStartupException) {
        _throwUnavailableOnStartupException = throwIfStartupException;
    }

    /* ------------------------------------------------------------ */
    public boolean isThrowUnavailableOnStartupException () {
        return _throwUnavailableOnStartupException;
    }

    /* ------------------------------------------------------------ */
    @Override
    protected void startContext()
        throws Exception
    {
        if (configure())
        {
            //resolve the metadata
            _metadata.resolve(this);
            super.startContext();
        }
    }
    
    
    /* ------------------------------------------------------------ */
    @Override
    protected void stopContext() throws Exception
    {
        super.stopContext();
        try
        {
            for (int i=_configurations.size();i-->0;)
                _configurations.get(i).deconfigure(this);

            if (_metadata != null)
                _metadata.clear();
            _metadata=new MetaData();

        }
        finally
        {
            if (_ownClassLoader)
            {
                ClassLoader loader = getClassLoader();
                if (loader != null && loader instanceof URLClassLoader)
                    ((URLClassLoader)loader).close(); 
                setClassLoader(null);
            }

            setAvailable(true);
            _unavailableException=null;
        }
    }
    
    /* ------------------------------------------------------------ */    
    @Override
    public Set<String> setServletSecurity(Dynamic registration, ServletSecurityElement servletSecurityElement)
    {
        Set<String> unchangedURLMappings = new HashSet<String>();
        //From javadoc for ServletSecurityElement:
        /*
        If a URL pattern of this ServletRegistration is an exact target of a security-constraint that 
        was established via the portable deployment descriptor, then this method does not change the 
        security-constraint for that pattern, and the pattern will be included in the return value.

        If a URL pattern of this ServletRegistration is an exact target of a security constraint 
        that was established via the ServletSecurity annotation or a previous call to this method, 
        then this method replaces the security constraint for that pattern.

        If a URL pattern of this ServletRegistration is neither the exact target of a security constraint 
        that was established via the ServletSecurity annotation or a previous call to this method, 
        nor the exact target of a security-constraint in the portable deployment descriptor, then 
        this method establishes the security constraint for that pattern from the argument ServletSecurityElement. 
         */

        Collection<String> pathMappings = registration.getMappings();
        if (pathMappings != null)
        {
            ConstraintSecurityHandler.createConstraint(registration.getName(), servletSecurityElement);

            for (String pathSpec:pathMappings)
            {
                Origin origin = getMetaData().getOrigin("constraint.url."+pathSpec);
               
                switch (origin)
                {
                    case NotSet:
                    {
                        //No mapping for this url already established
                        List<ConstraintMapping> mappings = ConstraintSecurityHandler.createConstraintsWithMappingsForPath(registration.getName(), pathSpec, servletSecurityElement);
                        for (ConstraintMapping m:mappings)
                            ((ConstraintAware)getSecurityHandler()).addConstraintMapping(m);
                        ((ConstraintAware)getSecurityHandler()).checkPathsWithUncoveredHttpMethods();
                        getMetaData().setOriginAPI("constraint.url."+pathSpec);
                        break;
                    }
                    case WebXml:
                    case WebDefaults:
                    case WebOverride:
                    case WebFragment:
                    {
                        //a mapping for this url was created in a descriptor, which overrides everything
                        unchangedURLMappings.add(pathSpec);
                        break;
                    }
                    case Annotation:
                    case API:
                    {
                        //mapping established via an annotation or by previous call to this method,
                        //replace the security constraint for this pattern
                        List<ConstraintMapping> constraintMappings = ConstraintSecurityHandler.removeConstraintMappingsForPath(pathSpec, ((ConstraintAware)getSecurityHandler()).getConstraintMappings());
                       
                        List<ConstraintMapping> freshMappings = ConstraintSecurityHandler.createConstraintsWithMappingsForPath(registration.getName(), pathSpec, servletSecurityElement);
                        constraintMappings.addAll(freshMappings);
                           
                        ((ConstraintSecurityHandler)getSecurityHandler()).setConstraintMappings(constraintMappings);
                        ((ConstraintAware)getSecurityHandler()).checkPathsWithUncoveredHttpMethods();
                        break;
                    }
                }
            }
        }
        
        return unchangedURLMappings;
    }



    /* ------------------------------------------------------------ */
    public class Context extends ServletContextHandler.Context
    {
       
        /* ------------------------------------------------------------ */
        @Override
        public void checkListener(Class<? extends EventListener> listener) throws IllegalStateException
        {
            try
            {
                super.checkListener(listener);
            }
            catch (IllegalArgumentException e)
            {
                //not one of the standard servlet listeners, check our extended session listener types
                boolean ok = false;
                for (Class<?> l:SessionHandler.SESSION_LISTENER_TYPES)
                {
                    if (l.isAssignableFrom(listener))
                    {
                        ok = true;
                        break;
                    }
                }
                if (!ok)
                    throw new IllegalArgumentException("Inappropriate listener type "+listener.getName());
            }
        }

        /* ------------------------------------------------------------ */
        @Override
        public URL getResource(String path) throws MalformedURLException
        {
            Resource resource=WebAppContext.this.getResource(path);
            if (resource==null || !resource.exists())
                return null;

            // Should we go to the original war?
            if (resource.isDirectory() && resource instanceof ResourceCollection && !WebAppContext.this.isExtractWAR())
            {
                Resource[] resources = ((ResourceCollection)resource).getResources();
                for (int i=resources.length;i-->0;)
                {
                    if (resources[i].getName().startsWith("jar:file"))
                        return resources[i].getURI().toURL();
                }
            }

            return resource.getURI().toURL();
        }

        /* ------------------------------------------------------------ */
        @Override
        public ServletContext getContext(String uripath)
        {
            ServletContext servletContext = super.getContext(uripath);

            if ( servletContext != null && _contextWhiteList != null )
            {
                for ( String context : _contextWhiteList )
                {
                    if ( context.equals(uripath) )
                    {
                        return servletContext;
                    }
                }

                return null;
            }
            else
            {
                return servletContext;
            }
        }
    }

    /* ------------------------------------------------------------ */
    public MetaData getMetaData()
    {
        return _metadata;
    }

    /* ------------------------------------------------------------ */
    public static void addServerClasses(Server server,String... pattern )
    {
        if (pattern == null || pattern.length == 0)
            return;
        
        // look for a Server attribute with the list of Server classes
        // to apply to every web application. If not present, use our defaults.        
        Object o = server.getAttribute(SERVER_SRV_CLASSES);
        if (o instanceof ClasspathPattern)
        {
            ((ClasspathPattern)o).add(pattern);
            return;
        }
        
        String[] server_classes;
        if (o instanceof String[])
            server_classes = (String[])o;
        else
            server_classes = __dftServerClasses.getPatterns();
        int l = server_classes.length;
        server_classes = Arrays.copyOf(server_classes,l+pattern.length);
        System.arraycopy(pattern,0,server_classes,l,pattern.length);
        server.setAttribute(SERVER_SRV_CLASSES,server_classes);
    }

    /* ------------------------------------------------------------ */
    public static void addSystemClasses(Server server,String... pattern )
    {
        if (pattern == null || pattern.length == 0)
            return;
        
        // look for a Server attribute with the list of System classes
        // to apply to every web application. If not present, use our defaults.
        Object o = server.getAttribute(SERVER_SYS_CLASSES);
        if (o instanceof ClasspathPattern)
        {
            ((ClasspathPattern)o).add(pattern);
            return;
        }
        
        String[] system_classes;
        if (o instanceof String[])
            system_classes = (String[])o;
        else
            system_classes = __dftSystemClasses.getPatterns();
        int l = system_classes.length;
        system_classes = Arrays.copyOf(system_classes,l+pattern.length);
        System.arraycopy(pattern,0,system_classes,l,pattern.length);
        server.setAttribute(SERVER_SYS_CLASSES,system_classes);
    }

}<|MERGE_RESOLUTION|>--- conflicted
+++ resolved
@@ -501,7 +501,7 @@
         // Add the known server class inclusions for all known configurations
         for (Configuration configuration : Configurations.getKnown())
             _serverClasses.include(configuration.getServerClasses().getInclusions());
-        
+
         // Setup Configuration classes for this webapp!
         loadConfigurations();
         _configurations.sort();
@@ -510,7 +510,7 @@
             _systemClasses.add(configuration.getSystemClasses().getPatterns());
             _serverClasses.exclude(configuration.getServerClasses().getExclusions());
         }
-        
+
         // Configure classloader
         _ownClassLoader=false;
         if (getClassLoader()==null)
@@ -737,33 +737,13 @@
     }
 
     /* ------------------------------------------------------------ */
-<<<<<<< HEAD
     public void addServerClasspathPattern(ClasspathPattern serverClasses)
-=======
-    /**
-     * @deprecated Use {@link #getServerClasspathPattern()}.{@link ClasspathPattern#add(String)}
-     * @param classOrPackageOrLocation pattern (see {@link ClasspathPattern}
-     */
-    @Deprecated
-    public void addServerClass(String classOrPackageOrLocation)
->>>>>>> 2e8f9fc7
     {
         _serverClasses.add(serverClasses.getPatterns());
     }
 
     /* ------------------------------------------------------------ */
-<<<<<<< HEAD
     public void addSystemClasspathPattern(ClasspathPattern systemClasses)
-=======
-    /** Prepend to the list of Server classes.
-     * @param classOrPackage A pattern.
-     * @see #setServerClasses(String[])
-     * @see <a href="http://www.eclipse.org/jetty/documentation/current/jetty-classloading.html">Jetty Documentation: Classloading</a>
-     * @deprecated Use {@link #getServerClasspathPattern()}.{@link ClasspathPattern#add(String)}
-     */
-    @Deprecated
-    public void prependServerClass(String classOrPackage)
->>>>>>> 2e8f9fc7
     {
         _serverClasses.add(systemClasses.getPatterns());
     }
@@ -776,7 +756,7 @@
     {
         return _systemClasses;
     }
-    
+
     /* ------------------------------------------------------------ */
     /**
      * @return The ClasspathPattern used to match Server (hidden) classes
@@ -787,34 +767,16 @@
     }
 
     /* ------------------------------------------------------------ */
-<<<<<<< HEAD
     @ManagedAttribute(value="classes and packages protected by context classloader", readonly=true)
     public String[] getSystemClasses()
-=======
-    /**
-     * 
-     * @param classOrPackage pattern
-     * @deprecated Use {@link #getSystemClasspathPattern()}.{@link ClasspathPattern#add(String)}
-     */
-    @Deprecated
-    public void addSystemClass(String classOrPackage)
->>>>>>> 2e8f9fc7
     {
         return _systemClasses.getPatterns();
     }
 
     /* ------------------------------------------------------------ */
-<<<<<<< HEAD
     /**
      * @see #setServerClasses(String[])
      * @return Returns the serverClasses.
-=======
-    /** Prepend to the list of System classes.
-     * @param classOrPackage A pattern.
-     * @see #setSystemClasses(String[])
-     * @see <a href="http://www.eclipse.org/jetty/documentation/current/jetty-classloading.html">Jetty Documentation: Classloading</a>
-     * @deprecated Use {@link #getSystemClasspathPattern()}.{@link ClasspathPattern#add(String)}
->>>>>>> 2e8f9fc7
      */
     @ManagedAttribute(value="classes and packages hidden by the context classloader", readonly=true)
     public String[] getServerClasses()
@@ -823,11 +785,6 @@
     }
 
     /* ------------------------------------------------------------ */
-    /**
-     * @param name class name
-     * @return true if matched by {@link #getServerClasspathPattern()}
-     * @deprecated Use {@link #getServerClasspathPattern()}.{@link ClasspathPattern#match(String)}
-     */
     @Deprecated
     public void addSystemClass(String clazz)
     {
@@ -835,11 +792,6 @@
     }
 
     /* ------------------------------------------------------------ */
-    /**
-     * @param name class name
-     * @return true if matched by {@link #getServerClasspathPattern()}
-     * @deprecated Use {@link #getSystemClasspathPattern()}.{@link ClasspathPattern#match(String)}
-     */
     @Deprecated
     public void addServerClass(String clazz)
     {
@@ -1095,7 +1047,7 @@
                 return (T)configuration;
         return null;
     }
-    
+
     /* ------------------------------------------------------------ */
     /**
      * The default descriptor is a web.xml format file that is applied to the context before the standard WEB-INF/web.xml
@@ -1488,7 +1440,7 @@
             _unavailableException=null;
         }
     }
-    
+
     /* ------------------------------------------------------------ */    
     @Override
     public Set<String> setServletSecurity(Dynamic registration, ServletSecurityElement servletSecurityElement)

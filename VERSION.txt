--- conflicted
+++ resolved
@@ -1,23 +1,16 @@
-<<<<<<< HEAD
 jetty-8.2.1-SNAPSHOT
+
+jetty-8.1.22.v20160922
+ + 950 set compiler version to 1.6
 
 jetty-8.2.0.v20160908 - 8 September 2016
  + 868 resolve 868 and bump required java version to java 1.7
 
 jetty-8.1.21.v20160908 - 8 September 2016
  + 868 remove static throwable fix for java 1.7 usage
-=======
-jetty-8.1.23-SNAPSHOT
-
-jetty-8.1.22.v20160922
- + 950 set compiler version to 1.6
-
-jetty-8.1.21.v20160908 - 8 September 2016
- + 868 remove static throwable fix for java 1.7 usage
 
 jetty-7.6.21.v20160908 - 8 September 2016
  + 868 remove static throwable fix for java 1.7 usage
->>>>>>> e2725541
 
 jetty-8.1.20.v20160902 - 2 September 2016
  + 868 backport static throwables fix

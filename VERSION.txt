--- conflicted
+++ resolved
@@ -1,7 +1,4 @@
-<<<<<<< HEAD
 jetty-10.0.0-SNAPSHOT
-=======
-jetty-9.4.1-SNAPSHOT
 
 jetty-9.4.0.v20161208 - 08 December 2016
  + 1112 How config async support in jsp tag?
@@ -13,7 +10,6 @@
  + 1153 Make SessionData easier to subclass
  + 123 AbstractSessionIdManager can't atomically check for uniqueness of new
    session ID
->>>>>>> dd3a73e5
 
 jetty-9.4.0.RC3 - 05 December 2016
  + 1051 NCSARequestLog/RolloverFileOutputStream does not roll day after DST
@@ -420,7 +416,7 @@
  + 832 ServerWithJNDI example uses wrong webapp
  + 841 support reset in buffering interceptors
  + 844 Implement a Thread Limit Handler
- + 845 Improve blocking IO for data rate limiting.
+ + 845 Improve blocking IO for data rate limiting
  + 851 MBeanContainer no longer unregisters MBeans when "stopped"
  + 854 If container.destroy() is called, calling container.start() again should
    throw an IllegalStateException

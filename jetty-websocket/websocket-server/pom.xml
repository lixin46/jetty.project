--- conflicted
+++ resolved
@@ -14,11 +14,9 @@
         <bundle-symbolic-name>${project.groupId}.server</bundle-symbolic-name>
     </properties>
 
-<<<<<<< HEAD
-=======
     <build>
-        <plugins>
-          <plugin>
+      <plugins>
+        <plugin>
           <groupId>org.apache.felix</groupId>
           <artifactId>maven-bundle-plugin</artifactId>
           <extensions>true</extensions>
@@ -33,22 +31,9 @@
             </instructions>
           </configuration>
         </plugin>
-            <plugin>
-              <groupId>org.apache.maven.plugins</groupId>
-              <artifactId>maven-jar-plugin</artifactId>
-              <executions>
-                <execution>
-                  <id>test-jar</id>
-                  <goals>
-                    <goal>test-jar</goal>
-                  </goals>
-                </execution>
-              </executions>
-            </plugin>
-        </plugins>
+      </plugins>
     </build>
 
->>>>>>> b953f8d2
     <dependencies>
         <dependency>
             <groupId>org.eclipse.jetty.websocket</groupId>

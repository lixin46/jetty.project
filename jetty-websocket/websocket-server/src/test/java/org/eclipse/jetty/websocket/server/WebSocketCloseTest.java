//
//  ========================================================================
//  Copyright (c) 1995-2017 Mort Bay Consulting Pty. Ltd.
//  ------------------------------------------------------------------------
//  All rights reserved. This program and the accompanying materials
//  are made available under the terms of the Eclipse Public License v1.0
//  and Apache License v2.0 which accompanies this distribution.
//
//      The Eclipse Public License is available at
//      http://www.eclipse.org/legal/epl-v10.html
//
//      The Apache License v2.0 is available at
//      http://www.opensource.org/licenses/apache2.0.php
//
//  You may elect to redistribute this code under either of these licenses.
//  ========================================================================
//

package org.eclipse.jetty.websocket.server;

<<<<<<< HEAD
import static org.hamcrest.Matchers.containsString;
import static org.hamcrest.Matchers.is;
import static org.junit.Assert.assertThat;

=======
>>>>>>> 51f68dc5
import java.util.ArrayList;
import java.util.Collection;
import java.util.List;
import java.util.concurrent.CountDownLatch;
import java.util.concurrent.TimeUnit;

import org.eclipse.jetty.toolchain.test.EventQueue;
import org.eclipse.jetty.util.log.Log;
import org.eclipse.jetty.util.log.Logger;
import org.eclipse.jetty.util.log.StacklessLogging;
import org.eclipse.jetty.websocket.api.Session;
import org.eclipse.jetty.websocket.api.StatusCode;
import org.eclipse.jetty.websocket.api.WebSocketAdapter;
import org.eclipse.jetty.websocket.common.CloseInfo;
import org.eclipse.jetty.websocket.common.OpCode;
import org.eclipse.jetty.websocket.common.WebSocketFrame;
import org.eclipse.jetty.websocket.common.WebSocketSession;
import org.eclipse.jetty.websocket.common.frames.TextFrame;
import org.eclipse.jetty.websocket.common.test.BlockheadClient;
import org.eclipse.jetty.websocket.common.test.IBlockheadClient;
import org.eclipse.jetty.websocket.server.helper.RFCSocket;
import org.eclipse.jetty.websocket.servlet.ServletUpgradeRequest;
import org.eclipse.jetty.websocket.servlet.ServletUpgradeResponse;
import org.eclipse.jetty.websocket.servlet.WebSocketCreator;
import org.eclipse.jetty.websocket.servlet.WebSocketServlet;
import org.eclipse.jetty.websocket.servlet.WebSocketServletFactory;
import org.junit.AfterClass;
import org.junit.BeforeClass;
import org.junit.Test;

import static org.hamcrest.Matchers.containsString;
import static org.hamcrest.Matchers.is;
import static org.junit.Assert.assertThat;

/**
 * Tests various close scenarios
 */
public class WebSocketCloseTest
{
    static class AbstractCloseSocket extends WebSocketAdapter
    {
        public CountDownLatch closeLatch = new CountDownLatch(1);
        public String closeReason = null;
        public int closeStatusCode = -1;
        public List<Throwable> errors = new ArrayList<>();

        @Override
        public void onWebSocketClose(int statusCode, String reason)
        {
            LOG.debug("onWebSocketClose({}, {})",statusCode,reason);
            this.closeStatusCode = statusCode;
            this.closeReason = reason;
            closeLatch.countDown();
        }

        @Override
        public void onWebSocketError(Throwable cause)
        {
            errors.add(cause);
        }
    }

    @SuppressWarnings("serial")
    public static class CloseServlet extends WebSocketServlet implements WebSocketCreator
    {
        private WebSocketServerFactory serverFactory;

        @Override
        public void configure(WebSocketServletFactory factory)
        {
            factory.setCreator(this);
            if (factory instanceof WebSocketServerFactory)
            {
                this.serverFactory = (WebSocketServerFactory)factory;
            }
        }

        @Override
        public Object createWebSocket(ServletUpgradeRequest req, ServletUpgradeResponse resp)
        {
            if (req.hasSubProtocol("fastclose"))
            {
                closeSocket = new FastCloseSocket();
                return closeSocket;
            }

            if (req.hasSubProtocol("fastfail"))
            {
                closeSocket = new FastFailSocket();
                return closeSocket;
            }

            if (req.hasSubProtocol("container"))
            {
                closeSocket = new ContainerSocket(serverFactory);
                return closeSocket;
            }
            return new RFCSocket();
        }
    }

    /**
     * On Message, return container information
     */
    public static class ContainerSocket extends AbstractCloseSocket
    {
        private static final Logger LOG = Log.getLogger(WebSocketCloseTest.ContainerSocket.class);
        private final WebSocketServerFactory container;
        private Session session;

        public ContainerSocket(WebSocketServerFactory container)
        {
            this.container = container;
        }

        @Override
        public void onWebSocketText(String message)
        {
            LOG.debug("onWebSocketText({})",message);
            if (message.equalsIgnoreCase("openSessions"))
            {
                Collection<WebSocketSession> sessions = container.getOpenSessions();

                StringBuilder ret = new StringBuilder();
                ret.append("openSessions.size=").append(sessions.size()).append('\n');
                int idx = 0;
                for (WebSocketSession sess : sessions)
                {
                    ret.append('[').append(idx++).append("] ").append(sess.toString()).append('\n');
                }
                session.getRemote().sendStringByFuture(ret.toString());
            }
            session.close(StatusCode.NORMAL,"ContainerSocket");
        }

        @Override
        public void onWebSocketConnect(Session sess)
        {
            LOG.debug("onWebSocketConnect({})",sess);
            this.session = sess;
        }
    }

    /**
     * On Connect, close socket
     */
    public static class FastCloseSocket extends AbstractCloseSocket
    {
        private static final Logger LOG = Log.getLogger(WebSocketCloseTest.FastCloseSocket.class);

        @Override
        public void onWebSocketConnect(Session sess)
        {
            LOG.debug("onWebSocketConnect({})",sess);
            sess.close(StatusCode.NORMAL,"FastCloseServer");
        }
    }

    /**
     * On Connect, throw unhandled exception
     */
    public static class FastFailSocket extends AbstractCloseSocket
    {
        private static final Logger LOG = Log.getLogger(WebSocketCloseTest.FastFailSocket.class);

        @Override
        public void onWebSocketConnect(Session sess)
        {
            LOG.debug("onWebSocketConnect({})",sess);
            // Test failure due to unhandled exception
            // this should trigger a fast-fail closure during open/connect
            throw new RuntimeException("Intentional FastFail");
        }
    }

    private static final Logger LOG = Log.getLogger(WebSocketCloseTest.class);

    private static SimpleServletServer server;
    private static AbstractCloseSocket closeSocket;

    @BeforeClass
    public static void startServer() throws Exception
    {
        server = new SimpleServletServer(new CloseServlet());
        server.start();
    }

    @AfterClass
    public static void stopServer()
    {
        server.stop();
    }

    /**
     * Test fast close (bug #403817)
     * 
     * @throws Exception
     *             on test failure
     */
    @Test
    public void testFastClose() throws Exception
    {
        try (IBlockheadClient client = new BlockheadClient(server.getServerUri()))
        {
            client.setProtocols("fastclose");
            client.setTimeout(5,TimeUnit.SECONDS);
            client.connect();
            client.sendStandardRequest();
            client.expectUpgradeResponse();

            // Verify that client got close frame
            EventQueue<WebSocketFrame> frames = client.readFrames(1,5,TimeUnit.SECONDS);
            WebSocketFrame frame = frames.poll();
            assertThat("frames[0].opcode",frame.getOpCode(),is(OpCode.CLOSE));
            CloseInfo close = new CloseInfo(frame);
            assertThat("Close Status Code",close.getStatusCode(),is(StatusCode.NORMAL));

            // Notify server of close handshake
            client.write(close.asFrame()); // respond with close

            // ensure server socket got close event
            assertThat("Fast Close Latch",closeSocket.closeLatch.await(5,TimeUnit.SECONDS),is(true));
            assertThat("Fast Close.statusCode",closeSocket.closeStatusCode,is(StatusCode.NORMAL));
        }
    }

    /**
     * Test fast fail (bug #410537)
     * 
     * @throws Exception
     *             on test failure
     */
    @Test
    public void testFastFail() throws Exception
    {
        try (IBlockheadClient client = new BlockheadClient(server.getServerUri()))
        {
            client.setProtocols("fastfail");
<<<<<<< HEAD
            client.setTimeout(1,TimeUnit.SECONDS);
            try (StacklessLogging scope = new StacklessLogging(FastFailSocket.class, WebSocketSession.class))
=======
            client.setTimeout(5,TimeUnit.SECONDS);
            try (StacklessLogging scope = new StacklessLogging(AbstractEventDriver.class))
>>>>>>> 51f68dc5
            {
                client.connect();
                client.sendStandardRequest();
                client.expectUpgradeResponse();

                EventQueue<WebSocketFrame> frames = client.readFrames(1,5,TimeUnit.SECONDS);
                WebSocketFrame frame = frames.poll();
                assertThat("frames[0].opcode",frame.getOpCode(),is(OpCode.CLOSE));
                CloseInfo close = new CloseInfo(frame);
                assertThat("Close Status Code",close.getStatusCode(),is(StatusCode.SERVER_ERROR));

                client.write(close.asFrame()); // respond with close

                // ensure server socket got close event
                assertThat("Fast Fail Latch",closeSocket.closeLatch.await(5,TimeUnit.SECONDS),is(true));
                assertThat("Fast Fail.statusCode",closeSocket.closeStatusCode,is(StatusCode.SERVER_ERROR));
                assertThat("Fast Fail.errors",closeSocket.errors.size(),is(1));
            }
        }
    }

    /**
     * Test session open session cleanup (bug #474936)
     * 
     * @throws Exception
     *             on test failure
     */
    @Test
    public void testOpenSessionCleanup() throws Exception
    {
        fastFail();
        fastClose();
        dropConnection();

        try (IBlockheadClient client = new BlockheadClient(server.getServerUri()))
        {
            client.setProtocols("container");
            client.setTimeout(1,TimeUnit.SECONDS);
            client.connect();
            client.sendStandardRequest();
            client.expectUpgradeResponse();

            TextFrame text = new TextFrame();
            text.setPayload("openSessions");
            client.write(text);

            EventQueue<WebSocketFrame> frames = client.readFrames(2,1,TimeUnit.SECONDS);
            WebSocketFrame frame = frames.poll();
            assertThat("frames[0].opcode",frame.getOpCode(),is(OpCode.TEXT));

            String resp = frame.getPayloadAsUTF8();
            assertThat("Should only have 1 open session",resp,containsString("openSessions.size=1\n"));

            frame = frames.poll();
            assertThat("frames[1].opcode",frame.getOpCode(),is(OpCode.CLOSE));
            CloseInfo close = new CloseInfo(frame);
            assertThat("Close Status Code",close.getStatusCode(),is(StatusCode.NORMAL));
            client.write(close.asFrame()); // respond with close

            // ensure server socket got close event
            assertThat("Open Sessions Latch",closeSocket.closeLatch.await(1,TimeUnit.SECONDS),is(true));
            assertThat("Open Sessions.statusCode",closeSocket.closeStatusCode,is(StatusCode.NORMAL));
            assertThat("Open Sessions.errors",closeSocket.errors.size(),is(0));
        }
    }

    private void fastClose() throws Exception
    {
        try (IBlockheadClient client = new BlockheadClient(server.getServerUri()))
        {
            client.setProtocols("fastclose");
            client.setTimeout(1,TimeUnit.SECONDS);
            try (StacklessLogging scope = new StacklessLogging(WebSocketSession.class))
            {
                client.connect();
                client.sendStandardRequest();
                client.expectUpgradeResponse();
                
                client.readFrames(1,1,TimeUnit.SECONDS);

                CloseInfo close = new CloseInfo(StatusCode.NORMAL,"Normal");
                assertThat("Close Status Code",close.getStatusCode(),is(StatusCode.NORMAL));

                // Notify server of close handshake
                client.write(close.asFrame()); // respond with close

                // ensure server socket got close event
                assertThat("Fast Close Latch",closeSocket.closeLatch.await(1,TimeUnit.SECONDS),is(true));
                assertThat("Fast Close.statusCode",closeSocket.closeStatusCode,is(StatusCode.NORMAL));
            }
        }
    }

    private void fastFail() throws Exception
    {
        try (IBlockheadClient client = new BlockheadClient(server.getServerUri()))
        {
            client.setProtocols("fastfail");
            client.setTimeout(1,TimeUnit.SECONDS);
            try (StacklessLogging scope = new StacklessLogging(WebSocketSession.class))
            {
                client.connect();
                client.sendStandardRequest();
                client.expectUpgradeResponse();
                
                client.readFrames(1,1,TimeUnit.SECONDS);

                CloseInfo close = new CloseInfo(StatusCode.NORMAL,"Normal");
                client.write(close.asFrame()); // respond with close

                // ensure server socket got close event
                assertThat("Fast Fail Latch",closeSocket.closeLatch.await(1,TimeUnit.SECONDS),is(true));
                assertThat("Fast Fail.statusCode",closeSocket.closeStatusCode,is(StatusCode.SERVER_ERROR));
                assertThat("Fast Fail.errors",closeSocket.errors.size(),is(1));
            }
        }
    }
    
    private void dropConnection() throws Exception
    {
        try (IBlockheadClient client = new BlockheadClient(server.getServerUri()))
        {
            client.setProtocols("container");
            client.setTimeout(1,TimeUnit.SECONDS);
            try (StacklessLogging scope = new StacklessLogging(WebSocketSession.class))
            {
                client.connect();
                client.sendStandardRequest();
                client.expectUpgradeResponse();
                client.disconnect();
            }
        }
    }
}<|MERGE_RESOLUTION|>--- conflicted
+++ resolved
@@ -18,13 +18,10 @@
 
 package org.eclipse.jetty.websocket.server;
 
-<<<<<<< HEAD
 import static org.hamcrest.Matchers.containsString;
 import static org.hamcrest.Matchers.is;
 import static org.junit.Assert.assertThat;
 
-=======
->>>>>>> 51f68dc5
 import java.util.ArrayList;
 import java.util.Collection;
 import java.util.List;
@@ -55,10 +52,6 @@
 import org.junit.BeforeClass;
 import org.junit.Test;
 
-import static org.hamcrest.Matchers.containsString;
-import static org.hamcrest.Matchers.is;
-import static org.junit.Assert.assertThat;
-
 /**
  * Tests various close scenarios
  */
@@ -263,13 +256,8 @@
         try (IBlockheadClient client = new BlockheadClient(server.getServerUri()))
         {
             client.setProtocols("fastfail");
-<<<<<<< HEAD
-            client.setTimeout(1,TimeUnit.SECONDS);
+            client.setTimeout(5,TimeUnit.SECONDS);
             try (StacklessLogging scope = new StacklessLogging(FastFailSocket.class, WebSocketSession.class))
-=======
-            client.setTimeout(5,TimeUnit.SECONDS);
-            try (StacklessLogging scope = new StacklessLogging(AbstractEventDriver.class))
->>>>>>> 51f68dc5
             {
                 client.connect();
                 client.sendStandardRequest();

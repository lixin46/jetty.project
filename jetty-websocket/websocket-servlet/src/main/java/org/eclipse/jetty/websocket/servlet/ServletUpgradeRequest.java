//
//  ========================================================================
//  Copyright (c) 1995-2013 Mort Bay Consulting Pty. Ltd.
//  ------------------------------------------------------------------------
//  All rights reserved. This program and the accompanying materials
//  are made available under the terms of the Eclipse Public License v1.0
//  and Apache License v2.0 which accompanies this distribution.
//
//      The Eclipse Public License is available at
//      http://www.eclipse.org/legal/epl-v10.html
//
//      The Apache License v2.0 is available at
//      http://www.opensource.org/licenses/apache2.0.php
//
//  You may elect to redistribute this code under either of these licenses.
//  ========================================================================
//

package org.eclipse.jetty.websocket.servlet;

import java.net.HttpCookie;
import java.net.InetSocketAddress;
import java.net.URISyntaxException;
import java.security.Principal;
import java.security.cert.X509Certificate;
import java.util.ArrayList;
import java.util.Arrays;
import java.util.Collections;
import java.util.Enumeration;
import java.util.HashMap;
import java.util.Iterator;
import java.util.List;
import java.util.Map;

import javax.servlet.http.Cookie;
import javax.servlet.http.HttpServletRequest;

import org.eclipse.jetty.websocket.api.UpgradeRequest;
import org.eclipse.jetty.websocket.api.extensions.ExtensionConfig;
import org.eclipse.jetty.websocket.api.util.QuoteUtil;
import org.eclipse.jetty.websocket.api.util.WSURI;

/**
 * Servlet specific {@link UpgradeRequest} implementation.
 */
public class ServletUpgradeRequest extends UpgradeRequest
{
    private HttpServletRequest req;

    public ServletUpgradeRequest(HttpServletRequest request) throws URISyntaxException
    {
        super(WSURI.toWebsocket(request.getRequestURL(),request.getQueryString()));
        this.req = request;

        // Copy Request Line Details
        setMethod(request.getMethod());
        setHttpVersion(request.getProtocol());

        // Copy parameters
        Map<String, List<String>> pmap = new HashMap<>();
        if (request.getParameterMap() != null)
        {
            for (Map.Entry<String, String[]> entry : request.getParameterMap().entrySet())
            {
                pmap.put(entry.getKey(),Arrays.asList(entry.getValue()));
            }
        }
        super.setParameterMap(pmap);

        // Copy Cookies
        Cookie rcookies[] = request.getCookies();
        if (rcookies != null)
        {
            List<HttpCookie> cookies = new ArrayList<>();
            for (Cookie rcookie : rcookies)
            {
                HttpCookie hcookie = new HttpCookie(rcookie.getName(),rcookie.getValue());
                // no point handling domain/path/expires/secure/httponly on client request cookies
                cookies.add(hcookie);
            }
            super.setCookies(cookies);
        }

        // Copy Headers
        Enumeration<String> headerNames = request.getHeaderNames();
        while (headerNames.hasMoreElements())
        {
            String name = headerNames.nextElement();
            List<String> values = Collections.list(request.getHeaders(name));
            setHeader(name,values);
        }

        // Parse Sub Protocols
        Enumeration<String> protocols = request.getHeaders("Sec-WebSocket-Protocol");
        List<String> subProtocols = new ArrayList<>();
        String protocol = null;
        while ((protocol == null) && (protocols != null) && protocols.hasMoreElements())
        {
            String candidate = protocols.nextElement();
            for (String p : parseProtocols(candidate))
            {
                subProtocols.add(p);
            }
        }
        setSubProtocols(subProtocols);

        // Parse Extension Configurations
        Enumeration<String> e = request.getHeaders("Sec-WebSocket-Extensions");
        while (e.hasMoreElements())
        {
            Iterator<String> extTokenIter = QuoteUtil.splitAt(e.nextElement(),",");
            while (extTokenIter.hasNext())
            {
                String extToken = extTokenIter.next();
                ExtensionConfig config = ExtensionConfig.parse(extToken);
                addExtensions(config);
            }
        }
    }

    public X509Certificate[] getCertificates()
    {
        return (X509Certificate[])req.getAttribute("javax.servlet.request.X509Certificate");
    }

    /**
     * Equivalent to {@link HttpServletRequest#getLocalAddr()}
     * 
     * @return the local address
     */
    public String getLocalAddress()
    {
        return req.getLocalAddr();
    }

    /**
     * Equivalent to {@link HttpServletRequest#getLocalName()}
     * 
     * @return the local host name
     */
    public String getLocalHostName()
    {
        return req.getLocalName();
    }

    /**
     * Equivalent to {@link HttpServletRequest#getLocalPort()}
     * 
     * @return the local port
     */
    public int getLocalPort()
    {
        return req.getLocalPort();
    }

    /**
     * Return a {@link InetSocketAddress} for the local socket.
     * <p>
     * Warning: this can cause a DNS lookup
     * 
     * @return the local socket address
     */
    public InetSocketAddress getLocalSocketAddress()
    {
        return new InetSocketAddress(req.getLocalAddr(),req.getLocalPort());
    }

    public Principal getPrincipal()
    {
        return req.getUserPrincipal();
    }

    /**
     * Equivalent to {@link HttpServletRequest#getRemoteAddr()}
     * 
     * @return the remote address
     */
    public String getRemoteAddress()
    {
        return req.getRemoteAddr();
    }

    /**
     * Equivalent to {@link HttpServletRequest#getRemoteHost()}
     * 
     * @return the remote host name
     */
    public String getRemoteHostName()
    {
        return req.getRemoteHost();
    }

    /**
     * Equivalent to {@link HttpServletRequest#getRemotePort()}
     * 
     * @return the remote port
     */
    public int getRemotePort()
    {
        return req.getRemotePort();
    }

    /**
     * Return a {@link InetSocketAddress} for the remote socket.
     * <p>
     * Warning: this can cause a DNS lookup
     * 
     * @return the remote socket address
     */
    public InetSocketAddress getRemoteSocketAddress()
    {
        return new InetSocketAddress(req.getRemoteAddr(),req.getRemotePort());
    }

    public Map<String, Object> getServletAttributes()
    {
        Map<String, Object> attributes = new HashMap<String, Object>();

        for (String name : Collections.list(req.getAttributeNames()))
        {
            attributes.put(name,req.getAttribute(name));
        }

        return attributes;
    }

    public Map<String, List<String>> getServletParameters()
    {
        Map<String, List<String>> parameters = new HashMap<String, List<String>>();

        for (String name : Collections.list(req.getParameterNames()))
        {
            parameters.put(name,Collections.unmodifiableList(Arrays.asList(req.getParameterValues(name))));
        }

        return parameters;
    }

    /**
     * Return the HttpSession if it exists.
     * <p>
     * Note: this is equivalent to {@link HttpServletRequest#getSession()} and will not create a new HttpSession.
     */
    @Override
    public Object getSession()
    {
        return this.req.getSession(false);
    }

    protected String[] parseProtocols(String protocol)
    {
        if (protocol == null)
        {
            return new String[] {};
        }
        protocol = protocol.trim();
        if ((protocol == null) || (protocol.length() == 0))
        {
            return new String[] {};
        }
        String[] passed = protocol.split("\\s*,\\s*");
        String[] protocols = new String[passed.length];
        System.arraycopy(passed,0,protocols,0,passed.length);
        return protocols;
    }

    public void setServletAttribute(String name, Object o)
    {
        this.req.setAttribute(name,o);
    }

    public Object getServletAttribute(String name)
    {
        return req.getAttribute(name);
    }

    public boolean isUserInRole(String role)
    {
        return req.isUserInRole(role);
    }

    public String getRequestPath()
    {
<<<<<<< HEAD
        return req.getServletPath();
=======
        // Since this can be called from a filter, we need to be smart about determining the target request path
        String contextPath = req.getContextPath();
        String requestPath = req.getRequestURI();
        if (requestPath.startsWith(contextPath))
        {
            requestPath = requestPath.substring(contextPath.length());
        }

        return requestPath;
>>>>>>> 8cb10010
    }
}<|MERGE_RESOLUTION|>--- conflicted
+++ resolved
@@ -281,9 +281,6 @@
 
     public String getRequestPath()
     {
-<<<<<<< HEAD
-        return req.getServletPath();
-=======
         // Since this can be called from a filter, we need to be smart about determining the target request path
         String contextPath = req.getContextPath();
         String requestPath = req.getRequestURI();
@@ -293,6 +290,5 @@
         }
 
         return requestPath;
->>>>>>> 8cb10010
     }
 }
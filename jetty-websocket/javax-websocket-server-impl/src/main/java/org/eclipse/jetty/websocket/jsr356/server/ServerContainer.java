//
//  ========================================================================
//  Copyright (c) 1995-2017 Mort Bay Consulting Pty. Ltd.
//  ------------------------------------------------------------------------
//  All rights reserved. This program and the accompanying materials
//  are made available under the terms of the Eclipse Public License v1.0
//  and Apache License v2.0 which accompanies this distribution.
//
//      The Eclipse Public License is available at
//      http://www.eclipse.org/legal/epl-v10.html
//
//      The Apache License v2.0 is available at
//      http://www.opensource.org/licenses/apache2.0.php
//
//  You may elect to redistribute this code under either of these licenses.
//  ========================================================================
//

package org.eclipse.jetty.websocket.jsr356.server;

import java.util.ArrayList;
import java.util.HashMap;
import java.util.HashSet;
import java.util.List;
import java.util.Map;
import java.util.Set;
import java.util.concurrent.Executor;

import javax.websocket.DeploymentException;
import javax.websocket.EndpointConfig;
import javax.websocket.Session;
import javax.websocket.WebSocketContainer;
import javax.websocket.server.ServerEndpoint;
import javax.websocket.server.ServerEndpointConfig;

<<<<<<< HEAD
import org.eclipse.jetty.http.pathmap.UriTemplatePathSpec;
=======
import org.eclipse.jetty.client.HttpClient;
import org.eclipse.jetty.server.handler.ContextHandler;
import org.eclipse.jetty.servlet.ServletContextHandler;
import org.eclipse.jetty.util.annotation.ManagedObject;
>>>>>>> 28e6378b
import org.eclipse.jetty.util.log.Log;
import org.eclipse.jetty.util.log.Logger;
import org.eclipse.jetty.websocket.api.WebSocketPolicy;
import org.eclipse.jetty.websocket.common.WebSocketSession;
import org.eclipse.jetty.websocket.common.function.EndpointFunctions;
import org.eclipse.jetty.websocket.jsr356.ClientContainer;
import org.eclipse.jetty.websocket.jsr356.JsrSessionFactory;
import org.eclipse.jetty.websocket.jsr356.decoders.AvailableDecoders;
import org.eclipse.jetty.websocket.jsr356.encoders.AvailableEncoders;
import org.eclipse.jetty.websocket.server.NativeWebSocketConfiguration;
import org.eclipse.jetty.websocket.server.WebSocketServerFactory;

@ManagedObject("JSR356 Server Container")
public class ServerContainer extends ClientContainer implements javax.websocket.server.ServerContainer
{
    private static final Logger LOG = Log.getLogger(ServerContainer.class);
    
<<<<<<< HEAD
=======
    /**
     * Get the WebSocketContainer out of the current ThreadLocal reference
     * of the active ContextHandler.
     *
     * @return the WebSocketContainer if found, null if not found.
     */
    public static WebSocketContainer getWebSocketContainer()
    {
        ContextHandler.Context context = ContextHandler.getCurrentContext();
        if (context == null)
            return null;
        
        ContextHandler handler = ContextHandler.getContextHandler(context);
        if (handler == null)
            return null;
        
        if (!(handler instanceof ServletContextHandler))
            return null;
        
        return (javax.websocket.WebSocketContainer) handler.getServletContext().getAttribute("javax.websocket.server.ServerContainer");
    }
    
>>>>>>> 28e6378b
    private final NativeWebSocketConfiguration configuration;
    private List<Class<?>> deferredEndpointClasses;
    private List<ServerEndpointConfig> deferredEndpointConfigs;
    
    /**
     * @deprecated use {@code ServerContainer(NativeWebSocketConfiguration, HttpClient)} instead
     */
    @Deprecated
    public ServerContainer(NativeWebSocketConfiguration configuration, Executor executor)
    {
        this(configuration, (HttpClient) null);
    }
    
    public ServerContainer(NativeWebSocketConfiguration configuration, HttpClient httpClient)
    {
        super(configuration.getFactory(), httpClient);
        this.configuration = configuration;
        this.configuration.getFactory().addSessionFactory(new JsrSessionFactory(this));
        addBean(this.configuration);
    }
    
    @Override
    protected EndpointConfig newEmptyConfig(Object endpoint)
    {
        return new UndefinedServerEndpointConfig(endpoint.getClass());
    }
    
    protected EndpointConfig readAnnotatedConfig(Object endpoint, EndpointConfig config) throws DeploymentException
    {
        ServerEndpoint anno = endpoint.getClass().getAnnotation(ServerEndpoint.class);
        if (anno != null)
        {
            // Overwrite Config from Annotation
            // TODO: should we merge with provided config?
            return new AnnotatedServerEndpointConfig(this, endpoint.getClass(), anno, config);
        }
        return config;
    }
    
    /**
     * Register a &#064;{@link ServerEndpoint} annotated endpoint class to
     * the server
     *
     * @param endpointClass the annotated endpoint class to add to the server
     * @throws DeploymentException if unable to deploy that endpoint class
     * @see javax.websocket.server.ServerContainer#addEndpoint(Class)
     */
    @Override
    public void addEndpoint(Class<?> endpointClass) throws DeploymentException
    {
        if (endpointClass == null)
        {
            throw new DeploymentException("EndpointClass is null");
        }
        
        if (isStarted() || isStarting())
        {
            ServerEndpoint anno = endpointClass.getAnnotation(ServerEndpoint.class);
            if (anno == null)
            {
                throw new DeploymentException(String.format("Class must be @%s annotated: %s",
                        ServerEndpoint.class.getName(), endpointClass.getName()));
            }
            
            ServerEndpointConfig config = new AnnotatedServerEndpointConfig(this, endpointClass, anno);
            addEndpointMapping(config);
        }
        else
        {
            if (deferredEndpointClasses == null)
            {
                deferredEndpointClasses = new ArrayList<>();
            }
            deferredEndpointClasses.add(endpointClass);
        }
    }

    /**
     * Register a ServerEndpointConfig to the server
     *
     * @param config the endpoint config to add
     * @throws DeploymentException if unable to deploy that endpoint class
     * @see javax.websocket.server.ServerContainer#addEndpoint(ServerEndpointConfig)
     */
    @Override
    public void addEndpoint(ServerEndpointConfig config) throws DeploymentException
    {
        if (config == null)
        {
            throw new DeploymentException("ServerEndpointConfig is null");
        }
        
        if (isStarted() || isStarting())
        {
            if (LOG.isDebugEnabled())
            {
                LOG.debug("addEndpoint({}) path={} endpoint={}", config, config.getPath(), config.getEndpointClass());
            }
            addEndpointMapping(config);
        }
        else
        {
            if (deferredEndpointConfigs == null)
            {
                deferredEndpointConfigs = new ArrayList<>();
            }
            deferredEndpointConfigs.add(config);
        }
    }
    
    private void addEndpointMapping(ServerEndpointConfig config) throws DeploymentException
    {
        assertIsValidEndpoint(config);
        
        JsrCreator creator = new JsrCreator(this, config, this.configuration.getFactory().getExtensionFactory());
        this.configuration.addMapping(new UriTemplatePathSpec(config.getPath()), creator);
    }
    
    private void assertIsValidEndpoint(ServerEndpointConfig config) throws DeploymentException
    {
        EndpointFunctions endpointFunctions = null;
        try
        {
            // Test that endpoint can be instantiated
            Object endpoint = config.getEndpointClass().newInstance();
            
            // Establish an EndpointFunctions to test validity of Endpoint declaration
            AvailableEncoders availableEncoders = new AvailableEncoders(config);
            AvailableDecoders availableDecoders = new AvailableDecoders(config);
            Map<String, String> pathParameters = new HashMap<>();
            
            // if any pathspec has a URI Template with variables, we should include them (as String value 0)
            // in the test for validity of the declared @OnMessage methods that use @PathParam annotation
            // We chose the default string "0" as that is the most reliably converted to a
            // Java Primitive during this initial "is valid" test (the real URITemplate value
            // is used when a real connection is established later)
            for (String variable : new UriTemplatePathSpec(config.getPath()).getVariables())
            {
                pathParameters.put(variable, "0");
            }
            
            endpointFunctions = newJsrEndpointFunction(endpoint, getPolicy(), availableEncoders, availableDecoders, pathParameters, config);
            endpointFunctions.start(); // this should trigger an exception if endpoint is invalid.
        }
        catch (InstantiationException e)
        {
            throw new DeploymentException("Unable to instantiate new instance of endpoint: " + config.getEndpointClass().getName(), e);
        }
        catch (IllegalAccessException e)
        {
            throw new DeploymentException("Unable access endpoint: " + config.getEndpointClass().getName(), e);
        }
        catch (Exception e)
        {
            throw new DeploymentException("Unable add endpoint: " + config.getEndpointClass().getName(), e);
        }
        finally
        {
            if (endpointFunctions != null)
            {
                try
                {
                    // Dispose of EndpointFunctions
                    endpointFunctions.stop();
                }
                catch (Exception ignore)
                {
                    // ignore
                }
            }
        }
    }
    
    @Override
    public EndpointFunctions newJsrEndpointFunction(Object endpoint,
                                                    WebSocketPolicy sessionPolicy,
                                                    AvailableEncoders availableEncoders,
                                                    AvailableDecoders availableDecoders,
                                                    Map<String, String> pathParameters,
                                                    EndpointConfig config)
    {
        return new JsrServerEndpointFunctions(endpoint,
                sessionPolicy,
                getExecutor(),
                availableEncoders,
                availableDecoders,
                pathParameters,
                config);
    }
    
    @Override
    protected void doStart() throws Exception
    {
        // Proceed with Normal Startup
        super.doStart();
        
        // Process Deferred Endpoints
        if (deferredEndpointClasses != null)
        {
            for (Class<?> endpointClass : deferredEndpointClasses)
            {
                addEndpoint(endpointClass);
            }
            deferredEndpointClasses.clear();
        }
        
        if (deferredEndpointConfigs != null)
        {
            for (ServerEndpointConfig config : deferredEndpointConfigs)
            {
                addEndpoint(config);
            }
            deferredEndpointConfigs.clear();
        }
    }
    
    @Override
    public long getDefaultAsyncSendTimeout()
    {
        return this.configuration.getPolicy().getAsyncWriteTimeout();
    }
    
    @Override
    public int getDefaultMaxBinaryMessageBufferSize()
    {
        return this.configuration.getPolicy().getMaxBinaryMessageSize();
    }
    
    @Override
    public long getDefaultMaxSessionIdleTimeout()
    {
        return this.configuration.getPolicy().getIdleTimeout();
    }
    
    @Override
    public int getDefaultMaxTextMessageBufferSize()
    {
        return this.configuration.getPolicy().getMaxTextMessageSize();
    }
    
    public WebSocketServerFactory getWebSocketServerFactory()
    {
        return this.configuration.getFactory();
    }
    
    @Override
    public void setAsyncSendTimeout(long ms)
    {
        super.setAsyncSendTimeout(ms);
        this.configuration.getPolicy().setAsyncWriteTimeout(ms);
    }
    
    @Override
    public void setDefaultMaxBinaryMessageBufferSize(int max)
    {
        super.setDefaultMaxBinaryMessageBufferSize(max);
        // overall message limit (used in non-streaming)
        this.configuration.getPolicy().setMaxBinaryMessageSize(max);
    }
    
    @Override
    public void setDefaultMaxSessionIdleTimeout(long ms)
    {
        super.setDefaultMaxSessionIdleTimeout(ms);
        this.configuration.getPolicy().setIdleTimeout(ms);
    }
    
    @Override
    public void setDefaultMaxTextMessageBufferSize(int max)
    {
        super.setDefaultMaxTextMessageBufferSize(max);
        // overall message limit (used in non-streaming)
        this.configuration.getPolicy().setMaxTextMessageSize(max);
    }
    
    @Override
    public void onSessionClosed(WebSocketSession session)
    {
        getWebSocketServerFactory().onSessionClosed(session);
    }
    
    @Override
    public void onSessionOpened(WebSocketSession session)
    {
        getWebSocketServerFactory().onSessionOpened(session);
    }
    
    @Override
    public Set<Session> getOpenSessions()
    {
        return new HashSet<>(getWebSocketServerFactory().getBeans(Session.class));
    }
}<|MERGE_RESOLUTION|>--- conflicted
+++ resolved
@@ -33,14 +33,11 @@
 import javax.websocket.server.ServerEndpoint;
 import javax.websocket.server.ServerEndpointConfig;
 
-<<<<<<< HEAD
-import org.eclipse.jetty.http.pathmap.UriTemplatePathSpec;
-=======
 import org.eclipse.jetty.client.HttpClient;
 import org.eclipse.jetty.server.handler.ContextHandler;
 import org.eclipse.jetty.servlet.ServletContextHandler;
 import org.eclipse.jetty.util.annotation.ManagedObject;
->>>>>>> 28e6378b
+import org.eclipse.jetty.http.pathmap.UriTemplatePathSpec;
 import org.eclipse.jetty.util.log.Log;
 import org.eclipse.jetty.util.log.Logger;
 import org.eclipse.jetty.websocket.api.WebSocketPolicy;
@@ -58,8 +55,6 @@
 {
     private static final Logger LOG = Log.getLogger(ServerContainer.class);
     
-<<<<<<< HEAD
-=======
     /**
      * Get the WebSocketContainer out of the current ThreadLocal reference
      * of the active ContextHandler.
@@ -82,7 +77,6 @@
         return (javax.websocket.WebSocketContainer) handler.getServletContext().getAttribute("javax.websocket.server.ServerContainer");
     }
     
->>>>>>> 28e6378b
     private final NativeWebSocketConfiguration configuration;
     private List<Class<?>> deferredEndpointClasses;
     private List<ServerEndpointConfig> deferredEndpointConfigs;
